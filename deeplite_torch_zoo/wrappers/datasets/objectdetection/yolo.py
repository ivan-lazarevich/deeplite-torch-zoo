--- conflicted
+++ resolved
@@ -118,17 +118,16 @@
     return create_voc_datasets(data_root, num_classes, img_size, standard_voc_format=False)
 
 
-<<<<<<< HEAD
 def create_car_detection_datasets(data_root, num_classes, img_size):
     """Part of COCO containing only the 'car' class"""
     return create_coco_datasets(data_root, num_classes, img_size, subsample_categories=['car'])
-=======
+
+
 def create_person_pet_vehice_datasets(data_root, num_classes, img_size):
     """Dataset with 3 classes: person, vehicle (car + bike + bus + truck) and pet
         based on (merged) COCO classes in VOC format
     """
     return create_voc_datasets(data_root, num_classes, img_size, standard_voc_format=False)
->>>>>>> ea7568fc
 
 
 DatasetParameters = namedtuple('DatasetParameters', ['num_classes', 'img_size', 'dataset_create_fn'])
@@ -139,11 +138,8 @@
     'voc07': DatasetParameters(20, 448, create_voc07_datasets),
     'wider_face': DatasetParameters(1, 448, create_widerface_datasets),
     'person_detection': DatasetParameters(1, 320, create_person_detection_datasets),
-<<<<<<< HEAD
     'car_detection': DatasetParameters(1, 320, create_car_detection_datasets),
-=======
     'person_pet_vehicle_detection': DatasetParameters(3, 320, create_person_pet_vehice_datasets),
->>>>>>> ea7568fc
 }
 
 for dataset_name_key, dataset_parameters in DATASET_WRAPPER_FNS.items():
