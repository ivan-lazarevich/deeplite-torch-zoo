
from pathlib import Path
import urllib.parse as urlparse
from collections import namedtuple

import deeplite_torch_zoo
from deeplite_torch_zoo.src.objectdetection.yolov5.models.yolov5_6 import YoloV5_6
from deeplite_torch_zoo.wrappers.models.utils import load_pretrained_weights
from deeplite_torch_zoo.wrappers.registries import MODEL_WRAPPER_REGISTRY



def get_project_root() -> Path:
    return Path(deeplite_torch_zoo.__file__).parents[1]


__all__ = [
    "yolo3",
    "YOLOV3_MODELS",
]

CFG_PATH = "deeplite_torch_zoo/src/objectdetection/configs/model_configs"
CHECKPOINT_STORAGE_URL = "http://download.deeplite.ai/zoo/models/"

model_urls = {
    "yolov3_voc_20": "yolo3-voc-0_839-a6149826183808aa.pth",
    "yolov3_voc_1": "yolov3-voc-1cls-0_888-1c73632fc187ef0c.pth",  # person
    "yolov3_voc_2": "yolov3-voc-2cls-0_911-b308f8a2686c19a6.pth",  # person and car
    "yolov3_lisa_11": "yolov3-lisa_11_830-663a0ec046402856.pth",
}

yolov3_cfg = {
    "yolov3": "yolov3.yaml",
    "yolov3_tiny": "yolov3-tiny.yaml",
    "yolov3_spp": "yolov3-spp.yaml",
}

YOLOV3_MODELS = list(yolov3_cfg.keys())


def yolo3(
    net="yolov3", dataset_name="voc_20", num_classes=20, pretrained=False,
    progress=True, device="cuda", **kwargs
):
    config_path = get_project_root() / CFG_PATH / yolov3_cfg[net]
    model = YoloV5_6(config_path, ch=3, nc=num_classes)
    if pretrained:
<<<<<<< HEAD
        checkpoint_url = urlparse.urljoin(CHECKPOINT_STORAGE_URL, model_urls[f"yolov3_{_set_classes}"])
=======
        checkpoint_url = model_urls[f"yolov3_{dataset_name}"]
>>>>>>> 089b3ae6
        model = load_pretrained_weights(model, checkpoint_url, progress, device)

    return model.to(device)


def make_wrapper_func(wrapper_name, net, dataset_name, num_classes):
    model_name = net.replace('v', '')

    @MODEL_WRAPPER_REGISTRY.register(model_name=model_name, dataset_name=dataset_name,
        task_type='object_detection')
    def wrapper_func(pretrained=False, num_classes=num_classes, progress=True, device="cuda"):
        return yolo3(
            net=net,
            dataset_name=dataset_name,
            num_classes=num_classes,
            pretrained=pretrained,
            progress=progress,
            device=device,
        )
    wrapper_func.__name__ = wrapper_name
    return wrapper_func


ModelSet = namedtuple('ModelSet', ['num_classes', 'model_list'])
wrapper_funcs = {
    'voc_20': ModelSet(20, ['yolov3']),
    'voc_1': ModelSet(1, ['yolov3']),
    'voc_2': ModelSet(2, ['yolov3']),
    'lisa_11': ModelSet(11, ['yolov3']),
}

for dataset, model_set in wrapper_funcs.items():
    for model_tag in model_set.model_list:
        name = '_'.join([model_tag.replace('v', ''), dataset]) # workaround for 'yolo3' -> 'yolov3' names
        globals()[name] = make_wrapper_func(name, model_tag, dataset, model_set.num_classes)
        __all__.append(name)<|MERGE_RESOLUTION|>--- conflicted
+++ resolved
@@ -45,11 +45,7 @@
     config_path = get_project_root() / CFG_PATH / yolov3_cfg[net]
     model = YoloV5_6(config_path, ch=3, nc=num_classes)
     if pretrained:
-<<<<<<< HEAD
-        checkpoint_url = urlparse.urljoin(CHECKPOINT_STORAGE_URL, model_urls[f"yolov3_{_set_classes}"])
-=======
-        checkpoint_url = model_urls[f"yolov3_{dataset_name}"]
->>>>>>> 089b3ae6
+        checkpoint_url = urlparse.urljoin(CHECKPOINT_STORAGE_URL, model_urls[f"yolov3_{dataset_name}"])
         model = load_pretrained_weights(model, checkpoint_url, progress, device)
 
     return model.to(device)
