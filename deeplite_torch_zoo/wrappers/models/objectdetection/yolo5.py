from pathlib import Path
from collections import namedtuple

from deeplite_torch_zoo.src.objectdetection.yolov5.models.yolov5 import YoloV5
from deeplite_torch_zoo.src.objectdetection.yolov5.models.yolov5_6 import YoloV5_6
from deeplite_torch_zoo.wrappers.models.utils import load_pretrained_weights


def get_project_root() -> Path:
    return Path(__file__).parent.parent.parent.parent.parent


__all__ = [
    "yolo5",
    "yolo5_6",
    "YOLOV5_MODELS",
]

model_urls = {
    "yolov5s_voc_20": "http://download.deeplite.ai/zoo/models/yolov5s_voc-0_837-1e922891b803a8b7.pt",
    "yolov5m_voc_20": "http://download.deeplite.ai/zoo/models/yolo5m-voc-20classes_882-1d8265513714a3f6.pt",
    "yolov5l_voc_20": "http://download.deeplite.ai/zoo/models/yolo5l-voc-20classes_899-411aefb761eafaa3.pt",
    "yolov5x_voc_20": "http://download.deeplite.ai/zoo/models/yolo5x-voc-20classes_905-e8ddd018ae29751f.pt",
    "yolov5l_wider_face_8": "http://download.deeplite.ai/zoo/models/yolo5l-widerface-8cls-898_cdedd11381dbf565.pt",
    "yolov5m_wider_face_8": "http://download.deeplite.ai/zoo/models/yolo5m-widerface-8cls-878_8a99aaf8b8b9157b.pt",
    "yolov5l_voc_24": "http://download.deeplite.ai/zoo/models/yolo5l_voc-24_885_391dfc95d193faf5.pt",
    "yolov5m_voc_24": "http://download.deeplite.ai/zoo/models/yolo5m_voc_24_871_54be57d3f5a35a7b.pt",
    "yolov5_6s_voc_20": "http://download.deeplite.ai/zoo/models/yolo5_6s-voc-20classes_821-6654b7ae075935fd.pt",
    "yolov5_6n_voc_20": "http://download.deeplite.ai/zoo/models/yolo5_6n-voc-20classes_762-a6b8573a32ebb4c8.pt",
    "yolov5_6m_voc_20": "http://download.deeplite.ai/zoo/models/yolo5_6m-voc-20classes_902-50c151baffbf896e.pt",
    "yolov5s_coco_80": "deeplite_torch_zoo/weight/yolo5s-coco-80classes.pt",
    "yolov5m_coco_80": "deeplite_torch_zoo/weight/yolo5m-coco-80classes.pt",
    "yolov5l_coco_80": "deeplite_torch_zoo/weight/yolo5l-coco-80classes.pt",
    "yolov5x_coco_80": "deeplite_torch_zoo/weight/yolo5x-coco-80classes.pt",
<<<<<<< HEAD
    "yolov5_6s_coco_80": "http://download.deeplite.ai/zoo/models/yolov5_6s-coco-80classes_301-8ff1dabeec225366.pt",
    "yolov5_6m_coco_80": "http://download.deeplite.ai/zoo/models/yolov5_6m-coco-80classes_374-f93fa94b629c45ab.pt",
    "yolov5_6n_coco_80": "http://download.deeplite.ai/zoo/models/yolov5_6n-coco-80classes_211-e9e44a7de1f08ea2.pt",
=======
>>>>>>> 0df61c59
}

yolov5_cfg = {
    "yolov5s": "deeplite_torch_zoo/src/objectdetection/configs/yolov5s.yaml",
    "yolov5m": "deeplite_torch_zoo/src/objectdetection/configs/yolov5m.yaml",
    "yolov5l": "deeplite_torch_zoo/src/objectdetection/configs/yolov5l.yaml",
    "yolov5x": "deeplite_torch_zoo/src/objectdetection/configs/yolov5x.yaml",
    "yolov5_6s": "deeplite_torch_zoo/src/objectdetection/configs/yolov5_6s.yaml",
    "yolov5_6m": "deeplite_torch_zoo/src/objectdetection/configs/yolov5_6m.yaml",
    "yolov5_6l": "deeplite_torch_zoo/src/objectdetection/configs/yolov5_6l.yaml",
    "yolov5_6x": "deeplite_torch_zoo/src/objectdetection/configs/yolov5_6x.yaml",
    "yolov5_6n": "deeplite_torch_zoo/src/objectdetection/configs/yolov5_6n.yaml",
}

YOLOV5_MODELS = list(yolov5_cfg.keys())


def yolo5(
    net="yolov5s", _set_classes="voc_20", num_classes=20,
    pretrained=False, progress=True, device="cuda"
):
    config_path = get_project_root() / yolov5_cfg[net]
    model = YoloV5(config_path, ch=3, nc=num_classes)
    if pretrained:
<<<<<<< HEAD
        pretrained_dict = load_state_dict_from_url(
            model_urls[
                f"{net}_{_set_classes}"
            ],
            progress=progress,
            check_hash=True,
            map_location=device,
        )
        model_dict = model.state_dict()
        pretrained_dict = {k: v for k, v in pretrained_dict.items()
            if k in model_dict and v.size() == model_dict[k].size()}
        model_dict.update(pretrained_dict)
        model.load_state_dict(model_dict)
=======
        checkpoint_url = model_urls[f"{net}_{_set_classes}"]
        model = load_pretrained_weights(model, checkpoint_url, progress, device)
>>>>>>> 0df61c59
    return model.to(device)


def yolo5_6(
    net="yolov5_6s", _set_classes="voc_20", num_classes=20,
    pretrained=False, progress=True, device="cuda"
):
    config_path = get_project_root() / yolov5_cfg[net]
    model = YoloV5_6(config_path, ch=3, nc=num_classes)
    if pretrained:
<<<<<<< HEAD
        pretrained_dict = load_state_dict_from_url(
            model_urls[
                f"{net}_{_set_classes}"
            ],
            progress=progress,
            check_hash=True,
            map_location=device,
        )
        model_dict = model.state_dict()
        pretrained_dict = {k: v for k, v in pretrained_dict.items()
            if k in model_dict and v.size() == model_dict[k].size()}
        model_dict.update(pretrained_dict)
        model.load_state_dict(model_dict)
=======
        checkpoint_url = model_urls[f"{net}_{_set_classes}"]
        model = load_pretrained_weights(model, checkpoint_url, progress, device)
>>>>>>> 0df61c59
    return model.to(device)


def make_wrapper_func(wrapper_name, net, _set_classes, num_classes):
    def wrapper_func(pretrained=False, progress=True, device="cuda"):
        return yolo5(
            net=net,
            _set_classes=_set_classes,
            num_classes=num_classes,
            pretrained=pretrained,
            progress=progress,
            device=device,
        )
    wrapper_func.__name__ = wrapper_name
    return wrapper_func


ModelSet = namedtuple('ModelSet', ['num_classes', 'model_list'])
wrapper_funcs = {
    'voc_20': ModelSet(20, ['yolov5s', 'yolov5m', 'yolov5l', 'yolov5x',
        'yolov5_6n', 'yolov5_6s', 'yolov5_6m']),
    'voc_24': ModelSet(24, ['yolov5m', 'yolov5l']),
    'wider_face_8': ModelSet(8, ['yolov5m', 'yolov5l']),
    'coco_80': ModelSet(80, ['yolov5s', 'yolov5m', 'yolov5l', 'yolov5x']),
}

for dataset, model_set in wrapper_funcs.items():
    for model_tag in model_set.model_list:
        name = '_'.join([model_tag.replace('v', ''), dataset]) # workaround for 'yolo5' -> 'yolov5' names
        globals()[name] = make_wrapper_func(name, model_tag, dataset, model_set.num_classes)
        __all__.append(name)<|MERGE_RESOLUTION|>--- conflicted
+++ resolved
@@ -32,12 +32,9 @@
     "yolov5m_coco_80": "deeplite_torch_zoo/weight/yolo5m-coco-80classes.pt",
     "yolov5l_coco_80": "deeplite_torch_zoo/weight/yolo5l-coco-80classes.pt",
     "yolov5x_coco_80": "deeplite_torch_zoo/weight/yolo5x-coco-80classes.pt",
-<<<<<<< HEAD
     "yolov5_6s_coco_80": "http://download.deeplite.ai/zoo/models/yolov5_6s-coco-80classes_301-8ff1dabeec225366.pt",
     "yolov5_6m_coco_80": "http://download.deeplite.ai/zoo/models/yolov5_6m-coco-80classes_374-f93fa94b629c45ab.pt",
     "yolov5_6n_coco_80": "http://download.deeplite.ai/zoo/models/yolov5_6n-coco-80classes_211-e9e44a7de1f08ea2.pt",
-=======
->>>>>>> 0df61c59
 }
 
 yolov5_cfg = {
@@ -62,24 +59,8 @@
     config_path = get_project_root() / yolov5_cfg[net]
     model = YoloV5(config_path, ch=3, nc=num_classes)
     if pretrained:
-<<<<<<< HEAD
-        pretrained_dict = load_state_dict_from_url(
-            model_urls[
-                f"{net}_{_set_classes}"
-            ],
-            progress=progress,
-            check_hash=True,
-            map_location=device,
-        )
-        model_dict = model.state_dict()
-        pretrained_dict = {k: v for k, v in pretrained_dict.items()
-            if k in model_dict and v.size() == model_dict[k].size()}
-        model_dict.update(pretrained_dict)
-        model.load_state_dict(model_dict)
-=======
         checkpoint_url = model_urls[f"{net}_{_set_classes}"]
         model = load_pretrained_weights(model, checkpoint_url, progress, device)
->>>>>>> 0df61c59
     return model.to(device)
 
 
@@ -90,24 +71,8 @@
     config_path = get_project_root() / yolov5_cfg[net]
     model = YoloV5_6(config_path, ch=3, nc=num_classes)
     if pretrained:
-<<<<<<< HEAD
-        pretrained_dict = load_state_dict_from_url(
-            model_urls[
-                f"{net}_{_set_classes}"
-            ],
-            progress=progress,
-            check_hash=True,
-            map_location=device,
-        )
-        model_dict = model.state_dict()
-        pretrained_dict = {k: v for k, v in pretrained_dict.items()
-            if k in model_dict and v.size() == model_dict[k].size()}
-        model_dict.update(pretrained_dict)
-        model.load_state_dict(model_dict)
-=======
         checkpoint_url = model_urls[f"{net}_{_set_classes}"]
         model = load_pretrained_weights(model, checkpoint_url, progress, device)
->>>>>>> 0df61c59
     return model.to(device)
 
 
