import re
import urllib.parse as urlparse
from pathlib import Path
from functools import partial
from collections import namedtuple

import deeplite_torch_zoo
from deeplite_torch_zoo.src.objectdetection.yolov5.models.yolov5 import YoloV5
from deeplite_torch_zoo.src.objectdetection.yolov5.models.yolov5_6 import YoloV5_6
from deeplite_torch_zoo.wrappers.models.utils import load_pretrained_weights
from deeplite_torch_zoo.wrappers.registries import MODEL_WRAPPER_REGISTRY


def get_project_root() -> Path:
    return Path(deeplite_torch_zoo.__file__).parents[1]


__all__ = [
    "yolo5",
    "yolo5_6",
    "YOLOV5_MODELS",
]

CFG_PATH = "deeplite_torch_zoo/src/objectdetection/configs/model_configs"
CHECKPOINT_STORAGE_URL = "http://download.deeplite.ai/zoo/models/"

model_urls = {
    "yolov5s_voc_20": "yolov5s_voc-0_837-1e922891b803a8b7.pt",
    "yolov5m_voc_20": "yolo5m-voc-20classes_882-1d8265513714a3f6.pt",
    "yolov5l_voc_20": "yolo5l-voc-20classes_899-411aefb761eafaa3.pt",
    "yolov5x_voc_20": "yolo5x-voc-20classes_905-e8ddd018ae29751f.pt",
    "yolov5l_wider_face_8": "yolo5l-widerface-8cls-898_cdedd11381dbf565.pt",
    "yolov5m_wider_face_8": "yolo5m-widerface-8cls-878_8a99aaf8b8b9157b.pt",
    "yolov5l_voc_24": "yolo5l_voc-24_885_391dfc95d193faf5.pt",
    "yolov5m_voc_24": "yolo5m_voc_24_871_54be57d3f5a35a7b.pt",
    "yolov5_6s_voc_20": "yolo5_6s-voc-20classes_871-4ceb1b22b227c05c.pt",
    "yolov5_6n_voc_20": "yolo5_6n-voc-20classes_762-a6b8573a32ebb4c8.pt",
    "yolov5_6m_voc_20": "yolo5_6m-voc-20classes_902-50c151baffbf896e.pt",
    "yolov5_6s_relu_voc_20": "yolov5_6s_relu-voc-20classes-819_a35dff53b174e383.pt",
    "yolov5_6m_relu_voc_20": "yolov5_6m_relu-voc-20classes-856_c5c23135e6d5012f.pt",
    "yolov5_6s_coco_80": "yolov5_6s-coco-80classes_301-8ff1dabeec225366.pt",
    "yolov5_6m_coco_80": "yolov5_6m-coco-80classes_374-f93fa94b629c45ab.pt",
    "yolov5_6n_coco_80": "yolov5_6n-coco-80classes_211-e9e44a7de1f08ea2.pt",
    "yolov5_6s_person_detection_1": "yolov5_6s-person-detection-1class_738-9e9ac9dae14b0dcd.pt",
    "yolov5_6n_person_detection_1": "yolov5_6n-person-detection-1class_696-fff2a2c720e20752.pt",
    "yolov5_6s_relu_person_detection_1": "yolov5_6s_relu-person-detection-1class_682-45ae979a06b80767.pt",
    "yolov5_6m_relu_person_detection_1": "yolov5_6m_relu-person-detection-1class_709-3f59321c540d2d1c.pt",
    "yolov5_6n_relu_person_detection_1": "yolov5_6n_relu-person-detection-1class_621-6794298f12d33ba8.pt",
    "yolov5_6n_voc07_20": "yolov5_6n-voc07-20classes-620_037230667eff7b12.pt",
    "yolov5_6s_voc07_20": "yolov5_6s-voc07-20classes-687_4d221fd4edc09ce1.pt",
    "yolov5_6s_relu_voc_20": "yolov5_6s_relu-voc-20classes-819_a35dff53b174e383.pt",
    "yolov5_6m_relu_voc_20": "yolov5_6m_relu-voc-20classes-856_c5c23135e6d5012f.pt",
}

yolov5_cfg = {
    "yolov5s": "yolov5s.yaml",
    "yolov5m": "yolov5m.yaml",
    "yolov5l": "yolov5l.yaml",
    "yolov5x": "yolov5x.yaml",
    "yolov5_6s": "yolov5_6s.yaml",
    "yolov5_6m": "yolov5_6m.yaml",
    "yolov5_6l": "yolov5_6l.yaml",
    "yolov5_6x": "yolov5_6x.yaml",
    "yolov5_6n": "yolov5_6n.yaml",
}

YOLOV5_MODELS = []
MODEL_NAME_SUFFICES = ('relu', )
for model_name_tag in yolov5_cfg:
    YOLOV5_MODELS.append(model_name_tag)
    for model_name_suffix in MODEL_NAME_SUFFICES:
        YOLOV5_MODELS.append('_'.join((model_name_tag, model_name_suffix)))


def yolo5(
    net="yolov5s", dataset_name="voc_20", num_classes=20,
    pretrained=False, progress=True, device="cuda"
):
    config_key = net
    config_path = get_project_root() / CFG_PATH / yolov5_cfg[config_key]
    model = YoloV5(config_path, ch=3, nc=num_classes)
    if pretrained:
<<<<<<< HEAD
        checkpoint_url = urlparse.urljoin(CHECKPOINT_STORAGE_URL, model_urls[f"{net}_{_set_classes}"])
=======
        checkpoint_url = model_urls[f"{net}_{dataset_name}"]
>>>>>>> 089b3ae6
        model = load_pretrained_weights(model, checkpoint_url, progress, device)
    return model.to(device)


def yolo5_6(
    net="yolov5_6s", dataset_name="voc_20", num_classes=20, activation_type=None,
    pretrained=False, progress=True, device="cuda"
):
    for suffix in MODEL_NAME_SUFFICES:
        config_key = re.sub(f'\_{suffix}$', '', net) # pylint: disable=W1401
    config_path = get_project_root() / CFG_PATH / yolov5_cfg[config_key]
    model = YoloV5_6(config_path, ch=3, nc=num_classes, activation_type=activation_type)
    if pretrained:
<<<<<<< HEAD
        checkpoint_url = urlparse.urljoin(CHECKPOINT_STORAGE_URL, model_urls[f"{net}_{_set_classes}"])
=======
        checkpoint_url = model_urls[f"{net}_{dataset_name}"]
>>>>>>> 089b3ae6
        model = load_pretrained_weights(model, checkpoint_url, progress, device)
    return model.to(device)


MODEL_TAG_TO_WRAPPER_FN_MAP = {
    "^yolov5[smlx]$": yolo5,
    "^yolov5_6[nsmlx]$": yolo5_6,
    "^yolov5_6[nsmlx]_relu$": partial(yolo5_6, activation_type="relu"),
}

def make_wrapper_func(wrapper_name, net, dataset_name, num_classes):

    for net_name, model_fn in MODEL_TAG_TO_WRAPPER_FN_MAP.items():
        if re.match(net_name, net):
            model_wrapper_fn = model_fn

    model_name = net.replace('v','')
    @MODEL_WRAPPER_REGISTRY.register(model_name=model_name, dataset_name=dataset_name,
        task_type='object_detection')
    def wrapper_func(pretrained=False, num_classes=num_classes, progress=True, device="cuda"):
        return model_wrapper_fn(
            net=net,
            dataset_name=dataset_name,
            num_classes=num_classes,
            pretrained=pretrained,
            progress=progress,
            device=device,
        )
    wrapper_func.__name__ = wrapper_name
    return wrapper_func


ModelSet = namedtuple('ModelSet', ['num_classes', 'model_list'])
wrapper_funcs = {
    'person_detection_1': ModelSet(1, ['yolov5_6n', 'yolov5_6s',
        'yolov5_6n_relu', 'yolov5_6s_relu', 'yolov5_6m_relu']),
    'voc_20': ModelSet(20, ['yolov5s', 'yolov5m', 'yolov5l', 'yolov5x',
        'yolov5_6n', 'yolov5_6s', 'yolov5_6m', 'yolov5_6m_relu', 'yolov5_6s_relu']),
    'voc_24': ModelSet(24, ['yolov5m', 'yolov5l']),
    'wider_face_8': ModelSet(8, ['yolov5m', 'yolov5l']),
    'coco_80': ModelSet(80, ['yolov5s', 'yolov5m', 'yolov5l', 'yolov5x',
        'yolov5_6n', 'yolov5_6s', 'yolov5_6m']),
    'voc07_20': ModelSet(20, ['yolov5_6n', 'yolov5_6s']),
}

for dataset, model_set in wrapper_funcs.items():
    for model_tag in model_set.model_list:
        name = '_'.join([model_tag.replace('v', ''), dataset]) # workaround for 'yolo5' -> 'yolov5' names
        globals()[name] = make_wrapper_func(name, model_tag, dataset, model_set.num_classes)
        __all__.append(name)<|MERGE_RESOLUTION|>--- conflicted
+++ resolved
@@ -48,8 +48,6 @@
     "yolov5_6n_relu_person_detection_1": "yolov5_6n_relu-person-detection-1class_621-6794298f12d33ba8.pt",
     "yolov5_6n_voc07_20": "yolov5_6n-voc07-20classes-620_037230667eff7b12.pt",
     "yolov5_6s_voc07_20": "yolov5_6s-voc07-20classes-687_4d221fd4edc09ce1.pt",
-    "yolov5_6s_relu_voc_20": "yolov5_6s_relu-voc-20classes-819_a35dff53b174e383.pt",
-    "yolov5_6m_relu_voc_20": "yolov5_6m_relu-voc-20classes-856_c5c23135e6d5012f.pt",
 }
 
 yolov5_cfg = {
@@ -80,11 +78,7 @@
     config_path = get_project_root() / CFG_PATH / yolov5_cfg[config_key]
     model = YoloV5(config_path, ch=3, nc=num_classes)
     if pretrained:
-<<<<<<< HEAD
-        checkpoint_url = urlparse.urljoin(CHECKPOINT_STORAGE_URL, model_urls[f"{net}_{_set_classes}"])
-=======
-        checkpoint_url = model_urls[f"{net}_{dataset_name}"]
->>>>>>> 089b3ae6
+        checkpoint_url = urlparse.urljoin(CHECKPOINT_STORAGE_URL, model_urls[f"{net}_{dataset_name}"])
         model = load_pretrained_weights(model, checkpoint_url, progress, device)
     return model.to(device)
 
@@ -98,11 +92,7 @@
     config_path = get_project_root() / CFG_PATH / yolov5_cfg[config_key]
     model = YoloV5_6(config_path, ch=3, nc=num_classes, activation_type=activation_type)
     if pretrained:
-<<<<<<< HEAD
-        checkpoint_url = urlparse.urljoin(CHECKPOINT_STORAGE_URL, model_urls[f"{net}_{_set_classes}"])
-=======
-        checkpoint_url = model_urls[f"{net}_{dataset_name}"]
->>>>>>> 089b3ae6
+        checkpoint_url = urlparse.urljoin(CHECKPOINT_STORAGE_URL, model_urls[f"{net}_{dataset_name}"])
         model = load_pretrained_weights(model, checkpoint_url, progress, device)
     return model.to(device)
 
