import re
import urllib.parse as urlparse
from pathlib import Path
from functools import partial
from collections import namedtuple

import deeplite_torch_zoo
from deeplite_torch_zoo.src.objectdetection.yolov5.models.yolov5_6 import YoloV5_6
from deeplite_torch_zoo.wrappers.models.utils import load_pretrained_weights
from deeplite_torch_zoo.wrappers.registries import MODEL_WRAPPER_REGISTRY

__all__ = []


def get_project_root() -> Path:
    return Path(deeplite_torch_zoo.__file__).parents[1]


CFG_PATH = "deeplite_torch_zoo/src/objectdetection/yolov5/configs/model_configs"
CHECKPOINT_STORAGE_URL = "http://download.deeplite.ai/zoo/models/"

model_urls = {
    "yolo5_6s_coco": "yolov5_6s-coco-80classes_301-8ff1dabeec225366.pt",
    "yolo5_6m_coco": "yolov5_6m-coco-80classes_374-f93fa94b629c45ab.pt",
    "yolo5_6n_coco": "yolov5_6n-coco-80classes_211-e9e44a7de1f08ea2.pt",
    "yolo5_6sa_coco": "yolov5_6sa-coco-80classes_297-6c1972b5f7ae6ab6.pt",
    "yolo5_6ma_coco": "yolov5_6ma-coco-80classes_365-4756729c4f6a834f.pt",
    "yolo5_6n_hswish_coco": "yolov5_6n_hswish-coco-80classes-183-a2fed163ec98352a.pt",
    "yolo5_6n_relu_coco": "yolov5_6n_relu-coco-80classes-167-7b6609497c63df79.pt",
}

voc_model_urls = {
<<<<<<< HEAD
    "yolo5s_voc": "yolov5s_voc-0_837-1e922891b803a8b7.pt",
    "yolo5m_voc": "yolo5m-voc-20classes_882-1d8265513714a3f6.pt",
    "yolo5l_voc": "yolo5l-voc-20classes_899-411aefb761eafaa3.pt",
    "yolo5x_voc": "yolo5x-voc-20classes_905-e8ddd018ae29751f.pt",
    "yolo5_6n_voc": "yolo5_6n-voc-20classes_762-a6b8573a32ebb4c8.pt",
    "yolo5_6s_voc": "yolo5_6s-voc-20classes_871-4ceb1b22b227c05c.pt",
    "yolo5_6m_voc": "yolo5_6m-voc-20classes_902-50c151baffbf896e.pt",
    "yolo5_6l_voc": "yolov5_6l-voc-20classes_875_3fb90f0c405f170c.pt",
    "yolo5_6x_voc": "yolov5_6x-voc-20classes_884_a2b6fb7234218cf6.pt",
    "yolo5_6n_voc07": "yolov5_6n-voc07-20classes-620_037230667eff7b12.pt",
    "yolo5_6s_voc07": "yolov5_6s-voc07-20classes-687_4d221fd4edc09ce1.pt",
    "yolo5_6s_relu_voc": "yolov5_6s_relu-voc-20classes-819_a35dff53b174e383.pt",
    "yolo5_6m_relu_voc": "yolov5_6m_relu-voc-20classes-856_c5c23135e6d5012f.pt",
=======
    "yolo5_6n_voc_20": "yolo5_6n-voc-20classes_762-a6b8573a32ebb4c8.pt",
    "yolo5_6s_voc_20": "yolo5_6s-voc-20classes_871-4ceb1b22b227c05c.pt",
    "yolo5_6m_voc_20": "yolo5_6m-voc-20classes_902-50c151baffbf896e.pt",
    "yolo5_6l_voc_20": "yolov5_6l-voc-20classes_875_3fb90f0c405f170c.pt",
    "yolo5_6x_voc_20": "yolov5_6x-voc-20classes_884_a2b6fb7234218cf6.pt",
    "yolo5_6n_voc07_20": "yolov5_6n-voc07-20classes-620_037230667eff7b12.pt",
    "yolo5_6s_voc07_20": "yolov5_6s-voc07-20classes-687_4d221fd4edc09ce1.pt",
    "yolo5_6s_relu_voc_20": "yolov5_6s_relu-voc-20classes-819_a35dff53b174e383.pt",
    "yolo5_6m_relu_voc_20": "yolov5_6m_relu-voc-20classes-856_c5c23135e6d5012f.pt",
>>>>>>> 458f76b5
}

person_detection_model_urls = {
    "yolo5_6n_person_detection": "yolov5_6n-person-detection-1class_696-fff2a2c720e20752.pt",
    "yolo5_6s_person_detection": "yolov5_6s-person-detection-1class_738-9e9ac9dae14b0dcd.pt",
    "yolo5_6n_relu_person_detection": "yolov5_6n_relu-person-detection-1class_621-6794298f12d33ba8.pt",
    "yolo5_6s_relu_person_detection": "yolov5_6s_relu-person-detection-1class_682-45ae979a06b80767.pt",
    "yolo5_6m_relu_person_detection": "yolov5_6m_relu-person-detection-1class_709-3f59321c540d2d1c.pt",
    "yolo5_6sa_person_detection": "yolov5_6sa-person-detection-1class_659_015807ae6899af0f.pt",
}

model_urls.update(voc_model_urls)
model_urls.update(person_detection_model_urls)


yolov5_cfg = {
    "yolo5_6s": "yolov5_6s.yaml",
    "yolo5_6m": "yolov5_6m.yaml",
    "yolo5_6l": "yolov5_6l.yaml",
    "yolo5_6x": "yolov5_6x.yaml",
    "yolo5_6n": "yolov5_6n.yaml",
    "yolo5_6sa": "yolov5_6sa.yaml",
    "yolo5_6ma": "yolov5_6ma.yaml",
}


MODEL_NAME_SUFFICES = ('relu', 'hswish')


<<<<<<< HEAD
def yolo5(
    net="yolo5s", dataset_name="voc", num_classes=20,
    pretrained=False, progress=True, device="cuda"
):
    config_key = net
    config_path = get_project_root() / CFG_PATH / yolov5_cfg[config_key]
    model = YoloV5(config_path, ch=3, nc=num_classes)
    if pretrained:
        checkpoint_url = urlparse.urljoin(CHECKPOINT_STORAGE_URL, model_urls[f"{net}_{dataset_name}"])
        model = load_pretrained_weights(model, checkpoint_url, progress, device)
    return model.to(device)


=======
>>>>>>> 458f76b5
def yolo5_6(
    net="yolo5_6s", dataset_name="voc", num_classes=20, activation_type=None,
    pretrained=False, progress=True, device="cuda"
):
    config_key = net
    for suffix in MODEL_NAME_SUFFICES:
        config_key = re.sub(f'\_{suffix}$', '', config_key) # pylint: disable=W1401
    config_path = get_project_root() / CFG_PATH / yolov5_cfg[config_key]
    model = YoloV5_6(config_path, ch=3, nc=num_classes, activation_type=activation_type)
    if pretrained:
        checkpoint_url = urlparse.urljoin(CHECKPOINT_STORAGE_URL, model_urls[f"{net}_{dataset_name}"])
        model = load_pretrained_weights(model, checkpoint_url, progress, device)
    return model.to(device)


MODEL_TAG_TO_WRAPPER_FN_MAP = {
    "^yolo5_6[nsmlx]$": yolo5_6,
    "^yolo5_6[nsmlx]a$": yolo5_6,
    "^yolo5_6[nsmlx]_relu$": partial(yolo5_6, activation_type="relu"),
    "^yolo5_6[nsmlx]_hswish$": partial(yolo5_6, activation_type="hardswish"),
}

def make_wrapper_func(wrapper_name, model_name, dataset_name, num_classes):

    for net_name, model_fn in MODEL_TAG_TO_WRAPPER_FN_MAP.items():
        if re.match(net_name, model_name):
            model_wrapper_fn = model_fn

    @MODEL_WRAPPER_REGISTRY.register(model_name=model_name, dataset_name=dataset_name,
        task_type='object_detection')
    def wrapper_func(pretrained=False, num_classes=num_classes, progress=True, device="cuda"):
        return model_wrapper_fn(
            net=model_name,
            dataset_name=dataset_name,
            num_classes=num_classes,
            pretrained=pretrained,
            progress=progress,
            device=device,
        )
    wrapper_func.__name__ = wrapper_name
    return wrapper_func


ModelSet = namedtuple('ModelSet', ['num_classes', 'model_list'])
wrapper_funcs = {
    'person_detection': ModelSet(1, ['yolo5_6n', 'yolo5_6s',
        'yolo5_6n_relu', 'yolo5_6s_relu', 'yolo5_6m_relu', 'yolo5_6sa']),
<<<<<<< HEAD
    'voc': ModelSet(20, ['yolo5s', 'yolo5m', 'yolo5l', 'yolo5x',
        'yolo5_6n', 'yolo5_6s', 'yolo5_6m', 'yolo5_6l', 'yolo5_6x',
        'yolo5_6m_relu', 'yolo5_6s_relu']),
    'coco': ModelSet(80, ['yolo5s', 'yolo5m', 'yolo5l', 'yolo5x',
        'yolo5_6n', 'yolo5_6s', 'yolo5_6m', 'yolo5_6sa', 'yolo5_6ma',
=======
    'voc_20': ModelSet(20, ['yolo5_6n', 'yolo5_6s', 'yolo5_6m', 'yolo5_6l', 'yolo5_6x',
        'yolo5_6m_relu', 'yolo5_6s_relu']),
    'coco_80': ModelSet(80, ['yolo5_6n', 'yolo5_6s', 'yolo5_6m', 'yolo5_6sa', 'yolo5_6ma',
>>>>>>> 458f76b5
        'yolo5_6n_hswish', 'yolo5_6n_relu']),
    'voc07': ModelSet(20, ['yolo5_6n', 'yolo5_6s']),
}

for dataset, model_set in wrapper_funcs.items():
    for model_tag in model_set.model_list:
        name = '_'.join([model_tag, dataset])
        globals()[name] = make_wrapper_func(name, model_tag, dataset, model_set.num_classes)
        __all__.append(name)<|MERGE_RESOLUTION|>--- conflicted
+++ resolved
@@ -30,11 +30,6 @@
 }
 
 voc_model_urls = {
-<<<<<<< HEAD
-    "yolo5s_voc": "yolov5s_voc-0_837-1e922891b803a8b7.pt",
-    "yolo5m_voc": "yolo5m-voc-20classes_882-1d8265513714a3f6.pt",
-    "yolo5l_voc": "yolo5l-voc-20classes_899-411aefb761eafaa3.pt",
-    "yolo5x_voc": "yolo5x-voc-20classes_905-e8ddd018ae29751f.pt",
     "yolo5_6n_voc": "yolo5_6n-voc-20classes_762-a6b8573a32ebb4c8.pt",
     "yolo5_6s_voc": "yolo5_6s-voc-20classes_871-4ceb1b22b227c05c.pt",
     "yolo5_6m_voc": "yolo5_6m-voc-20classes_902-50c151baffbf896e.pt",
@@ -44,17 +39,6 @@
     "yolo5_6s_voc07": "yolov5_6s-voc07-20classes-687_4d221fd4edc09ce1.pt",
     "yolo5_6s_relu_voc": "yolov5_6s_relu-voc-20classes-819_a35dff53b174e383.pt",
     "yolo5_6m_relu_voc": "yolov5_6m_relu-voc-20classes-856_c5c23135e6d5012f.pt",
-=======
-    "yolo5_6n_voc_20": "yolo5_6n-voc-20classes_762-a6b8573a32ebb4c8.pt",
-    "yolo5_6s_voc_20": "yolo5_6s-voc-20classes_871-4ceb1b22b227c05c.pt",
-    "yolo5_6m_voc_20": "yolo5_6m-voc-20classes_902-50c151baffbf896e.pt",
-    "yolo5_6l_voc_20": "yolov5_6l-voc-20classes_875_3fb90f0c405f170c.pt",
-    "yolo5_6x_voc_20": "yolov5_6x-voc-20classes_884_a2b6fb7234218cf6.pt",
-    "yolo5_6n_voc07_20": "yolov5_6n-voc07-20classes-620_037230667eff7b12.pt",
-    "yolo5_6s_voc07_20": "yolov5_6s-voc07-20classes-687_4d221fd4edc09ce1.pt",
-    "yolo5_6s_relu_voc_20": "yolov5_6s_relu-voc-20classes-819_a35dff53b174e383.pt",
-    "yolo5_6m_relu_voc_20": "yolov5_6m_relu-voc-20classes-856_c5c23135e6d5012f.pt",
->>>>>>> 458f76b5
 }
 
 person_detection_model_urls = {
@@ -84,22 +68,6 @@
 MODEL_NAME_SUFFICES = ('relu', 'hswish')
 
 
-<<<<<<< HEAD
-def yolo5(
-    net="yolo5s", dataset_name="voc", num_classes=20,
-    pretrained=False, progress=True, device="cuda"
-):
-    config_key = net
-    config_path = get_project_root() / CFG_PATH / yolov5_cfg[config_key]
-    model = YoloV5(config_path, ch=3, nc=num_classes)
-    if pretrained:
-        checkpoint_url = urlparse.urljoin(CHECKPOINT_STORAGE_URL, model_urls[f"{net}_{dataset_name}"])
-        model = load_pretrained_weights(model, checkpoint_url, progress, device)
-    return model.to(device)
-
-
-=======
->>>>>>> 458f76b5
 def yolo5_6(
     net="yolo5_6s", dataset_name="voc", num_classes=20, activation_type=None,
     pretrained=False, progress=True, device="cuda"
@@ -147,17 +115,9 @@
 wrapper_funcs = {
     'person_detection': ModelSet(1, ['yolo5_6n', 'yolo5_6s',
         'yolo5_6n_relu', 'yolo5_6s_relu', 'yolo5_6m_relu', 'yolo5_6sa']),
-<<<<<<< HEAD
-    'voc': ModelSet(20, ['yolo5s', 'yolo5m', 'yolo5l', 'yolo5x',
-        'yolo5_6n', 'yolo5_6s', 'yolo5_6m', 'yolo5_6l', 'yolo5_6x',
+    'voc': ModelSet(20, ['yolo5_6n', 'yolo5_6s', 'yolo5_6m', 'yolo5_6l', 'yolo5_6x',
         'yolo5_6m_relu', 'yolo5_6s_relu']),
-    'coco': ModelSet(80, ['yolo5s', 'yolo5m', 'yolo5l', 'yolo5x',
-        'yolo5_6n', 'yolo5_6s', 'yolo5_6m', 'yolo5_6sa', 'yolo5_6ma',
-=======
-    'voc_20': ModelSet(20, ['yolo5_6n', 'yolo5_6s', 'yolo5_6m', 'yolo5_6l', 'yolo5_6x',
-        'yolo5_6m_relu', 'yolo5_6s_relu']),
-    'coco_80': ModelSet(80, ['yolo5_6n', 'yolo5_6s', 'yolo5_6m', 'yolo5_6sa', 'yolo5_6ma',
->>>>>>> 458f76b5
+    'coco': ModelSet(80, ['yolo5_6n', 'yolo5_6s', 'yolo5_6m', 'yolo5_6sa', 'yolo5_6ma',
         'yolo5_6n_hswish', 'yolo5_6n_relu']),
     'voc07': ModelSet(20, ['yolo5_6n', 'yolo5_6s']),
 }
