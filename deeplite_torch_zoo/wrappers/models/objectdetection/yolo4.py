--- conflicted
+++ resolved
@@ -45,34 +45,14 @@
 
 
 def yolo4(
-<<<<<<< HEAD
-    net="yolov4s", _set_classes="voc_20", num_classes=20, pretrained=False, progress=True, device="cuda"
-=======
     net="yolov4s", _set_classes="voc_20", num_classes=20, pretrained=False,
     progress=True, device="cuda",
->>>>>>> 0df61c59
 ):
     config_path = get_project_root() / yolov4_cfg[net]
     model = YoloV5(config_path, ch=3, nc=num_classes)
     if pretrained:
-<<<<<<< HEAD
-        pretrained_dict = load_state_dict_from_url(
-            model_urls[
-                f"{net}_{_set_classes}"
-            ],
-            progress=progress,
-            check_hash=True,
-            map_location=device,
-        )
-        model_dict = model.state_dict()
-        pretrained_dict = {k: v for k, v in pretrained_dict.items()
-            if k in model_dict and v.size() == model_dict[k].size()}
-        model_dict.update(pretrained_dict)
-        model.load_state_dict(model_dict)
-=======
         checkpoint_url = model_urls[f"{net}_{_set_classes}"]
         model = load_pretrained_weights(model, checkpoint_url, progress, device)
->>>>>>> 0df61c59
     return model.to(device)
 
 
