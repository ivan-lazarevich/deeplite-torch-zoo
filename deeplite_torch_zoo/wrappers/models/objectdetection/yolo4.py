--- conflicted
+++ resolved
@@ -25,10 +25,10 @@
 model_urls = {
     "yolov4s_voc_20": "yolov4s-voc-20classes_849_58041e8852a4b2e2.pt",
     "yolov4m_voc_20": "yolov4m-voc-20classes_874_e0c8e179992b5da2.pt",
-    "yolov4l_voc_20": "yolo4l-voc-20classes_872-9f54132ce2934fbf.pth",
-    "yolov4x_voc_20": "yolo4x-voc-20classes_882-187f352b9d0d29c6.pth",
-    "yolov4m_lisa_11": "yolov4m-lisa_11_880-6615c5e27557fab0.pth",
-    "yolov4l_leaky_voc_20": "yolo4l-leaky-voc-20classes_891-2c0f78ee3938ade3.pt",
+    "yolov4l_voc_20": "",
+    "yolov4x_voc_20": "",
+    "yolov4m_lisa_11": "",
+    "yolov4l_leaky_voc_20": "",
     "yolov4s_coco_80": "yolov4_6s-coco-80classes-288_b112910223d6c56d.pt",
     "yolov4m_coco_80": "yolov4_6m-coco-80classes-309_02b2013002a4724b.pt",
 }
@@ -48,29 +48,10 @@
     net="yolov4s", dataset_name="voc_20", num_classes=20, pretrained=False,
     progress=True, device="cuda",
 ):
-<<<<<<< HEAD
     config_path = get_project_root() / CFG_PATH / yolov4_cfg[net]
     model = YoloV5_6(config_path, ch=3, nc=num_classes)
     if pretrained:
-        checkpoint_url = urlparse.urljoin(CHECKPOINT_STORAGE_URL, model_urls[f"{net}_{_set_classes}"])
-=======
-    config_path = get_project_root() / yolov4_cfg[net]
-    model = YoloV5(config_path, ch=3, nc=num_classes)
-    if pretrained:
-        checkpoint_url = model_urls[f"{net}_{dataset_name}"]
-        model = load_pretrained_weights(model, checkpoint_url, progress, device)
-    return model.to(device)
-
-
-def yolo4_6(
-    net="yolov4s", dataset_name="voc_20", num_classes=20, pretrained=False,
-    progress=True, device="cuda",
-):
-    config_path = get_project_root() / yolov4_cfg[net]
-    model = YoloV5_6(config_path, ch=3, nc=num_classes)
-    if pretrained:
-        checkpoint_url = model_urls[f"{net}_{dataset_name}"]
->>>>>>> 089b3ae6
+        checkpoint_url = urlparse.urljoin(CHECKPOINT_STORAGE_URL, model_urls[f"{net}_{dataset_name}"])
         model = load_pretrained_weights(model, checkpoint_url, progress, device)
     return model.to(device)
 
