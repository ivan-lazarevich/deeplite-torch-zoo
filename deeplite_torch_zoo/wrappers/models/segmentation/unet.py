from deeplite_torch_zoo.src.segmentation.unet_scse.repo.src.models.net import EncoderDecoderNet
from deeplite_torch_zoo.src.segmentation.Unet.model.unet_model import UNet
from deeplite_torch_zoo.wrappers.registries import MODEL_WRAPPER_REGISTRY
from deeplite_torch_zoo.wrappers.models.utils import load_pretrained_weights


__all__ = [
    "unet_enc_dec",
    "unet_carvana",
    "unet_scse_resnet18_voc_20",
    "unet_scse_resnet18_voc_1",
    "unet_scse_resnet18_voc_2",
    "unet_scse_resnet18_carvana",
]


model_urls = {
    "unet_carvana": "http://download.deeplite.ai/zoo/models/unet-carvana-dc_994-bb5835e8c29769c0.pth",
    "unet_scse_resnet18_carvana": "http://download.deeplite.ai/zoo/models/unet_scse_resnet18-carvana-1cls-0_989-077cf500850096ba.pth",
    "unet_scse_resnet18_voc_20": "http://download.deeplite.ai/zoo/models/unet_scse_resnet18-voc-miou_593-1e0987c833e9abd7.pth",
    "unet_scse_resnet18_voc_01": "http://download.deeplite.ai/zoo/models/unet_scse_resnet18-voc-1cls-0_682-38cbf3aaa2ce9a46.pth",
    "unet_scse_resnet18_voc_02": "http://download.deeplite.ai/zoo/models/unet_scse_resnet18-voc-2cls-0_688-79087739621c42c1.pth",
}


<<<<<<< HEAD
@MODEL_WRAPPER_REGISTRY.register('unet', 'carvana')
def unet_carvana(pretrained=False, progress=True, num_classes=1, device="cuda"):
    model = UNet(n_channels=3, n_classes=num_classes, bilinear=True)
=======
@MODEL_WRAPPER_REGISTRY.register(model_name='unet', dataset_name='carvana',
    task_type='semantic_segmentation')
def unet_carvana(pretrained=False, progress=True, device="cuda"):
    model = UNet(n_channels=3, n_classes=1, bilinear=True)
>>>>>>> 138fec88
    if pretrained:
        checkpoint_url = model_urls["unet_carvana"]
        model = load_pretrained_weights(model, checkpoint_url, progress, device)
    return model.to(device)


def unet_enc_dec(
    enc_type="resnet50",
    dec_type="unet_scse",
    output_channels=21,
    dataset_type="voc",
    num_filters=16,
    pretrained=True,
    progress=False,
    device="cuda",
):
    model = EncoderDecoderNet(
        output_channels=output_channels,
        enc_type=enc_type,
        dec_type=dec_type,
        num_filters=num_filters,
    )
    if pretrained:
        checkpoint_url = model_urls[f"{dec_type}_{enc_type}_{dataset_type}"]
        model = load_pretrained_weights(model, checkpoint_url, progress, device)

    return model.to(device)


<<<<<<< HEAD
@MODEL_WRAPPER_REGISTRY.register('unet_scse_resnet18', 'voc_20')
def unet_scse_resnet18_voc_20(pretrained=True, progress=False, num_classes=20, device="cuda"):
=======
@MODEL_WRAPPER_REGISTRY.register(model_name='unet_scse_resnet18', dataset_name='voc_20',
    task_type='semantic_segmentation')
def unet_scse_resnet18_voc_20(pretrained=True, progress=False, device="cuda"):
>>>>>>> 138fec88
    return unet_enc_dec(
        enc_type="resnet18",
        dec_type="unet_scse",
        output_channels=num_classes+1,
        dataset_type="voc_20",
        num_filters=8,
        pretrained=pretrained,
        progress=progress,
        device=device,
    )


<<<<<<< HEAD
@MODEL_WRAPPER_REGISTRY.register('unet_scse_resnet18', 'voc_1')
def unet_scse_resnet18_voc_1(pretrained=True, progress=False, num_classes=1, device="cuda"):
=======
@MODEL_WRAPPER_REGISTRY.register(model_name='unet_scse_resnet18', dataset_name='voc_1',
    task_type='semantic_segmentation')
def unet_scse_resnet18_voc_1(pretrained=True, progress=False, device="cuda"):
>>>>>>> 138fec88
    return unet_enc_dec(
        enc_type="resnet18",
        dec_type="unet_scse",
        output_channels=num_classes,
        dataset_type="voc_01",
        num_filters=8,
        pretrained=pretrained,
        progress=progress,
        device=device,
    )


<<<<<<< HEAD
@MODEL_WRAPPER_REGISTRY.register('unet_scse_resnet18', 'voc_2')
def unet_scse_resnet18_voc_2(pretrained=True, progress=False, num_classes=2, device="cuda"):
=======
@MODEL_WRAPPER_REGISTRY.register(model_name='unet_scse_resnet18', dataset_name='voc_2',
    task_type='semantic_segmentation')
def unet_scse_resnet18_voc_2(pretrained=True, progress=False, device="cuda"):
>>>>>>> 138fec88
    return unet_enc_dec(
        enc_type="resnet18",
        dec_type="unet_scse",
        output_channels=num_classes+1,
        dataset_type="voc_02",
        num_filters=8,
        pretrained=pretrained,
        progress=progress,
        device=device,
    )


<<<<<<< HEAD
@MODEL_WRAPPER_REGISTRY.register('unet_scse_resnet18', 'carvana')
def unet_scse_resnet18_carvana(pretrained=True, progress=False, num_classes=1, device="cuda"):
=======
@MODEL_WRAPPER_REGISTRY.register(model_name='unet_scse_resnet18', dataset_name='carvana',
    task_type='semantic_segmentation')
def unet_scse_resnet18_carvana(pretrained=True, progress=False, device="cuda"):
>>>>>>> 138fec88
    return unet_enc_dec(
        enc_type="resnet18",
        dec_type="unet_scse",
        output_channels=num_classes,
        dataset_type="carvana",
        num_filters=8,
        pretrained=pretrained,
        progress=progress,
        device=device,
    )<|MERGE_RESOLUTION|>--- conflicted
+++ resolved
@@ -23,16 +23,10 @@
 }
 
 
-<<<<<<< HEAD
-@MODEL_WRAPPER_REGISTRY.register('unet', 'carvana')
+@MODEL_WRAPPER_REGISTRY.register(model_name='unet', dataset_name='carvana',
+    task_type='semantic_segmentation')
 def unet_carvana(pretrained=False, progress=True, num_classes=1, device="cuda"):
     model = UNet(n_channels=3, n_classes=num_classes, bilinear=True)
-=======
-@MODEL_WRAPPER_REGISTRY.register(model_name='unet', dataset_name='carvana',
-    task_type='semantic_segmentation')
-def unet_carvana(pretrained=False, progress=True, device="cuda"):
-    model = UNet(n_channels=3, n_classes=1, bilinear=True)
->>>>>>> 138fec88
     if pretrained:
         checkpoint_url = model_urls["unet_carvana"]
         model = load_pretrained_weights(model, checkpoint_url, progress, device)
@@ -62,14 +56,9 @@
     return model.to(device)
 
 
-<<<<<<< HEAD
-@MODEL_WRAPPER_REGISTRY.register('unet_scse_resnet18', 'voc_20')
-def unet_scse_resnet18_voc_20(pretrained=True, progress=False, num_classes=20, device="cuda"):
-=======
 @MODEL_WRAPPER_REGISTRY.register(model_name='unet_scse_resnet18', dataset_name='voc_20',
     task_type='semantic_segmentation')
-def unet_scse_resnet18_voc_20(pretrained=True, progress=False, device="cuda"):
->>>>>>> 138fec88
+def unet_scse_resnet18_voc_20(pretrained=True, progress=False, num_classes=20, device="cuda"):
     return unet_enc_dec(
         enc_type="resnet18",
         dec_type="unet_scse",
@@ -82,14 +71,9 @@
     )
 
 
-<<<<<<< HEAD
-@MODEL_WRAPPER_REGISTRY.register('unet_scse_resnet18', 'voc_1')
-def unet_scse_resnet18_voc_1(pretrained=True, progress=False, num_classes=1, device="cuda"):
-=======
 @MODEL_WRAPPER_REGISTRY.register(model_name='unet_scse_resnet18', dataset_name='voc_1',
     task_type='semantic_segmentation')
-def unet_scse_resnet18_voc_1(pretrained=True, progress=False, device="cuda"):
->>>>>>> 138fec88
+def unet_scse_resnet18_voc_1(pretrained=True, progress=False, num_classes=1, device="cuda"):
     return unet_enc_dec(
         enc_type="resnet18",
         dec_type="unet_scse",
@@ -102,14 +86,9 @@
     )
 
 
-<<<<<<< HEAD
-@MODEL_WRAPPER_REGISTRY.register('unet_scse_resnet18', 'voc_2')
-def unet_scse_resnet18_voc_2(pretrained=True, progress=False, num_classes=2, device="cuda"):
-=======
 @MODEL_WRAPPER_REGISTRY.register(model_name='unet_scse_resnet18', dataset_name='voc_2',
     task_type='semantic_segmentation')
-def unet_scse_resnet18_voc_2(pretrained=True, progress=False, device="cuda"):
->>>>>>> 138fec88
+def unet_scse_resnet18_voc_2(pretrained=True, progress=False, num_classes=2, device="cuda"):
     return unet_enc_dec(
         enc_type="resnet18",
         dec_type="unet_scse",
@@ -122,14 +101,9 @@
     )
 
 
-<<<<<<< HEAD
-@MODEL_WRAPPER_REGISTRY.register('unet_scse_resnet18', 'carvana')
-def unet_scse_resnet18_carvana(pretrained=True, progress=False, num_classes=1, device="cuda"):
-=======
 @MODEL_WRAPPER_REGISTRY.register(model_name='unet_scse_resnet18', dataset_name='carvana',
     task_type='semantic_segmentation')
-def unet_scse_resnet18_carvana(pretrained=True, progress=False, device="cuda"):
->>>>>>> 138fec88
+def unet_scse_resnet18_carvana(pretrained=True, progress=False, num_classes=1, device="cuda"):
     return unet_enc_dec(
         enc_type="resnet18",
         dec_type="unet_scse",
