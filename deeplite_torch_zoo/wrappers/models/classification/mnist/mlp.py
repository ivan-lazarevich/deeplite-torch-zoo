from deeplite_torch_zoo.wrappers.models.utils import load_pretrained_weights
from deeplite_torch_zoo.wrappers.registries import MODEL_WRAPPER_REGISTRY


__all__ = ["mlp2_mnist", "mlp4_mnist", "mlp8_mnist"]

from deeplite_torch_zoo.src.classification.mnist_models.mlp import MLP

model_urls = {
    "mlp2": "http://download.deeplite.ai/zoo/models/mlp2-mnist-cd7538f979ca4d0e.pth",
    "mlp4": "http://download.deeplite.ai/zoo/models/mlp4-mnist-c6614ff040df60a4.pth",
    "mlp8": "http://download.deeplite.ai/zoo/models/mlp8-mnist-de6f135822553043.pth",
}


def _mlp10_mnist(arch, n_hiddens, pretrained=False, progress=True, num_classes=10, device="cuda"):
    model = MLP(input_dims=784, n_hiddens=n_hiddens, n_class=num_classes)

    if pretrained:
        checkpoint_url = model_urls[arch]
        model = load_pretrained_weights(model, checkpoint_url, progress, device)
    return model.to(device)


<<<<<<< HEAD
@MODEL_WRAPPER_REGISTRY.register('mlp2', 'mnist')
def mlp2_mnist(pretrained=False, progress=True, num_classes=10, device="cuda"):
=======
@MODEL_WRAPPER_REGISTRY.register(model_name='mlp2', dataset_name='mnist', task_type='classification')
def mlp2_mnist(pretrained=False, progress=True, device="cuda"):
>>>>>>> 138fec88
    return _mlp10_mnist(
        "mlp2",
        n_hiddens=[128, 128],
        pretrained=pretrained,
        progress=progress,
        num_classes=num_classes,
        device=device,
    )


<<<<<<< HEAD
@MODEL_WRAPPER_REGISTRY.register('mlp4', 'mnist')
def mlp4_mnist(pretrained=False, progress=True, num_classes=10, device="cuda"):
=======
@MODEL_WRAPPER_REGISTRY.register(model_name='mlp4', dataset_name='mnist', task_type='classification')
def mlp4_mnist(pretrained=False, progress=True, device="cuda"):
>>>>>>> 138fec88
    return _mlp10_mnist(
        "mlp4",
        n_hiddens=[128, 128, 128, 128],
        pretrained=pretrained,
        progress=progress,
        num_classes=num_classes,
        device=device,
    )


<<<<<<< HEAD
@MODEL_WRAPPER_REGISTRY.register('mlp8', 'mnist')
def mlp8_mnist(pretrained=False, progress=True, num_classes=10, device="cuda"):
=======
@MODEL_WRAPPER_REGISTRY.register(model_name='mlp8', dataset_name='mnist', task_type='classification')
def mlp8_mnist(pretrained=False, progress=True, device="cuda"):
>>>>>>> 138fec88
    return _mlp10_mnist(
        "mlp8",
        n_hiddens=[128, 128, 128, 128, 128, 128, 128, 128],
        pretrained=pretrained,
        progress=progress,
        num_classes=num_classes,
        device=device,
    )<|MERGE_RESOLUTION|>--- conflicted
+++ resolved
@@ -22,13 +22,8 @@
     return model.to(device)
 
 
-<<<<<<< HEAD
-@MODEL_WRAPPER_REGISTRY.register('mlp2', 'mnist')
+@MODEL_WRAPPER_REGISTRY.register(model_name='mlp2', dataset_name='mnist', task_type='classification')
 def mlp2_mnist(pretrained=False, progress=True, num_classes=10, device="cuda"):
-=======
-@MODEL_WRAPPER_REGISTRY.register(model_name='mlp2', dataset_name='mnist', task_type='classification')
-def mlp2_mnist(pretrained=False, progress=True, device="cuda"):
->>>>>>> 138fec88
     return _mlp10_mnist(
         "mlp2",
         n_hiddens=[128, 128],
@@ -39,13 +34,8 @@
     )
 
 
-<<<<<<< HEAD
-@MODEL_WRAPPER_REGISTRY.register('mlp4', 'mnist')
+@MODEL_WRAPPER_REGISTRY.register(model_name='mlp4', dataset_name='mnist', task_type='classification')
 def mlp4_mnist(pretrained=False, progress=True, num_classes=10, device="cuda"):
-=======
-@MODEL_WRAPPER_REGISTRY.register(model_name='mlp4', dataset_name='mnist', task_type='classification')
-def mlp4_mnist(pretrained=False, progress=True, device="cuda"):
->>>>>>> 138fec88
     return _mlp10_mnist(
         "mlp4",
         n_hiddens=[128, 128, 128, 128],
@@ -56,13 +46,8 @@
     )
 
 
-<<<<<<< HEAD
-@MODEL_WRAPPER_REGISTRY.register('mlp8', 'mnist')
+@MODEL_WRAPPER_REGISTRY.register(model_name='mlp8', dataset_name='mnist', task_type='classification')
 def mlp8_mnist(pretrained=False, progress=True, num_classes=10, device="cuda"):
-=======
-@MODEL_WRAPPER_REGISTRY.register(model_name='mlp8', dataset_name='mnist', task_type='classification')
-def mlp8_mnist(pretrained=False, progress=True, device="cuda"):
->>>>>>> 138fec88
     return _mlp10_mnist(
         "mlp8",
         n_hiddens=[128, 128, 128, 128, 128, 128, 128, 128],
