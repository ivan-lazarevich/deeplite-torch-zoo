--- conflicted
+++ resolved
@@ -20,16 +20,10 @@
 
 def make_wrapper_func(wrapper_fn_name, model_name_key):
     q_model_name = "_".join(("q", model_name_tag))
-<<<<<<< HEAD
-    @MODEL_WRAPPER_REGISTRY.register(q_model_name, 'imagenet')
+    @MODEL_WRAPPER_REGISTRY.register(model_name=q_model_name, dataset_name='imagenet', task_type='classification')
     def wrapper_func(pretrained=False, progress=True, device="cuda", num_classes=1000):
         model = torchvision.models.quantization.__dict__[model_name_key](pretrained=pretrained,
             num_classes=num_classes)
-=======
-    @MODEL_WRAPPER_REGISTRY.register(model_name=q_model_name, dataset_name='imagenet', task_type='classification')
-    def wrapper_func(pretrained=False, progress=True, device="cuda"):
-        model = torchvision.models.quantization.__dict__[model_name_key](pretrained=pretrained)
->>>>>>> 138fec88
         return model.to(device)
 
     wrapper_func.__name__ = wrapper_fn_name
