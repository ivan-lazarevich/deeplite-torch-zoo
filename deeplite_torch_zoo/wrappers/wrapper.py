import re
import fnmatch
import collections

from collections import namedtuple
import texttable

import deeplite_torch_zoo.wrappers.datasets  # pylint: disable=unused-import
import deeplite_torch_zoo.wrappers.models  # pylint: disable=unused-import
import deeplite_torch_zoo.wrappers.eval  # pylint: disable=unused-import
from deeplite_torch_zoo.wrappers.registries import MODEL_WRAPPER_REGISTRY
from deeplite_torch_zoo.wrappers.registries import DATA_WRAPPER_REGISTRY
from deeplite_torch_zoo.wrappers.registries import EVAL_WRAPPER_REGISTRY


<<<<<<< HEAD
__all__ = ["get_data_splits_by_name", "get_model_by_name", "get_eval_function",
    "list_models"]


def normalize_model_name(net):
    if "yolo" in net:
        net = "yolo"
    elif "unet_scse" in net:
        net = "unet_scse"
    elif "unet" in net:
        net = "unet"
    elif "ssd300" in net:
        net = "ssd300"
    return net
=======

__all__ = ["get_data_splits_by_name", "get_model_by_name",
    "list_models", "create_model"]
>>>>>>> 4f98107e


def get_data_splits_by_name(data_root="", dataset_name="", model_name=None, **kwargs):
    """
    The datasets function calls in the format of (get_`dataset_name`_for_`model_name`).
    Except for classification since the datasets format for classification models is the same.
    The function calls for classification models are in the format (get_`dataset_name`)

    returns datasplits in the following format:
    {
       'train': train_data_loader,
       'test' : test_data_loader
    }
    """

    def simplify_model_name(model_name):
        MODEL_NAME_SUBSTRINGS = ['yolo', 'unet', 'ssd300']
        for substring in MODEL_NAME_SUBSTRINGS:
            if re.search(substring, model_name):
                return substring
        return model_name

    registry_key = (dataset_name.lower(), )
    if model_name is not None:
        model_name = simplify_model_name(model_name).lower()
        datasplit_model_name_key = registry_key + (model_name, )
        if datasplit_model_name_key in DATA_WRAPPER_REGISTRY.registry_dict:
            registry_key = datasplit_model_name_key

    data_split_wrapper_fn = DATA_WRAPPER_REGISTRY.get(registry_key)
    data_split = data_split_wrapper_fn(data_root=data_root, **kwargs)
    return data_split


def get_model_by_name(
    model_name="", dataset_name="", pretrained=False, progress=False, fp16=False, device="cuda"
):
    """
    Tries to find a matching model creation wrapper function in the registry and uses it to create a new model object
    :param model_name: Name of the model to create
    :param dataset_name: Name of dataset the model was trained / is to be trained on
    :param pretrained: Whether to load pretrained weights
    :param progress: Whether to enable the progressbar
    :param fp16: Whether to convert the model to fp16 precision
    :param device: Loads the model either on a gpu (`cuda`, `cuda:device_id`) or cpu.

    returns a corresponding model object (optionally with pretrained weights)
    """
    model_func = MODEL_WRAPPER_REGISTRY.get(model_name=model_name.lower(), dataset_name=dataset_name)
    model = model_func(pretrained=pretrained, progress=progress, device=device)
    return model.half() if fp16 else model

def get_eval_function(model_name="", dataset_name=""):
    _register_key = namedtuple('RegistryKey', ['model_name', 'dataset_name'])
    key = _register_key(model_name=model_name, dataset_name=dataset_name)
    task_type = MODEL_WRAPPER_REGISTRY.task_type_map[key]
    eval_function = EVAL_WRAPPER_REGISTRY.get(task_type=task_type, model_name=model_name, dataset_name=dataset_name)
    return eval_function


def create_model(
    model_name="", pretraining_dataset="", num_classes=None, progress=False, fp16=False, device="cuda", **kwargs
):
    """
    Tries to find a matching model creation wrapper function in the registry (for the corresponding model name
    and pretraining dataset name) and uses it to create a new model object, optionally with a custom number
    of output classes

    :param model_name: Name of the model to create
    :param pretraining_dataset: Name of pretraining dataset to (partially) load the weights from
    :param num_classes: Number of output classes in the new model
    :param progress: Whether to enable the progressbar
    :param fp16: Whether to convert the model to fp16 precision
    :param device: Loads the model either on a gpu (`cuda`, `cuda:device_id`) or cpu.

    returns a corresponding model object (optionally with a custom number of classes)
    """
    model_func = MODEL_WRAPPER_REGISTRY.get(model_name=model_name.lower(), dataset_name=pretraining_dataset)
    model_wrapper_kwargs = {'pretrained': True, 'progress': progress, 'device': device, **kwargs}
    if num_classes is not None:
        model_wrapper_kwargs.update({'num_classes': num_classes})
    model = model_func(**model_wrapper_kwargs)
    return model.half() if fp16 else model


def list_models(filter='', print_table=True, return_list=False, task_type_filter=None):
    """
    A helper function to list all existing models or dataset calls
    It takes a `model_name` or a `dataset_name` as a filter and
    prints a table of corresponding available models

    :param filter: a string or list of strings containing model name, dataset name or "model_name_dataset_name"
    to use as a filter
    :param print_table: Whether to print a table with matched models to the console
    :param return_list: Whether to return a list with model names and corresponding datasets
    """
    filter = '*' + filter + '*'
    all_model_keys = MODEL_WRAPPER_REGISTRY.registry_dict.keys()
    if task_type_filter is not None:
        allowed_task_types = set(MODEL_WRAPPER_REGISTRY.task_type_map.values())
        if task_type_filter not in allowed_task_types:
            raise RuntimeError(f'Wrong task type filter value. Allowed values are {allowed_task_types}')
        all_model_keys = [model_key for model_key in all_model_keys if
            MODEL_WRAPPER_REGISTRY.task_type_map[model_key] == task_type_filter]
    all_models = {model_key.model_name + '_' + model_key.dataset_name:
        model_key for model_key in all_model_keys}
    models = []
    include_filters = filter if isinstance(filter, (tuple, list)) else [filter]
    for f in include_filters:
        include_models = fnmatch.filter(all_models.keys(), f)
        if include_models:
            models = set(models).union(include_models)
    found_model_keys = [all_models[model] for model in sorted(models)]
    if print_table:
        table = texttable.Texttable()
        rows = collections.defaultdict(list)
        for model_key in found_model_keys:
            rows[model_key.model_name].extend([model_key.dataset_name])
        for model in rows:
            rows[model] = ', '.join(rows[model])
        table.add_rows([['Available models', 'Source datasets'], *rows.items()])
        print(table.draw())
    if return_list:
        return [(model_key.model_name, model_key.dataset_name) for model_key in found_model_keys]
    return None<|MERGE_RESOLUTION|>--- conflicted
+++ resolved
@@ -13,9 +13,8 @@
 from deeplite_torch_zoo.wrappers.registries import EVAL_WRAPPER_REGISTRY
 
 
-<<<<<<< HEAD
 __all__ = ["get_data_splits_by_name", "get_model_by_name", "get_eval_function",
-    "list_models"]
+    "list_models",  "create_model"]
 
 
 def normalize_model_name(net):
@@ -28,11 +27,6 @@
     elif "ssd300" in net:
         net = "ssd300"
     return net
-=======
-
-__all__ = ["get_data_splits_by_name", "get_model_by_name",
-    "list_models", "create_model"]
->>>>>>> 4f98107e
 
 
 def get_data_splits_by_name(data_root="", dataset_name="", model_name=None, **kwargs):
