<<<<<<< HEAD
import json
=======
import re
>>>>>>> 84d614d4
import fnmatch
import subprocess
import collections

from collections import namedtuple
import texttable

import deeplite_torch_zoo.wrappers.datasets  # pylint: disable=unused-import
import deeplite_torch_zoo.wrappers.models  # pylint: disable=unused-import
import deeplite_torch_zoo.wrappers.eval  # pylint: disable=unused-import
from deeplite_torch_zoo.wrappers.registries import MODEL_WRAPPER_REGISTRY
from deeplite_torch_zoo.wrappers.registries import DATA_WRAPPER_REGISTRY
from deeplite_torch_zoo.wrappers.registries import EVAL_WRAPPER_REGISTRY


__all__ = ["get_data_splits_by_name", "get_model_by_name", "get_eval_function",
    "list_models",  "create_model"]

<<<<<<< HEAD
__all__ = ["get_data_splits_by_name", "get_model_by_name", "create_model",
    "list_models", "dump_json_model_list"]
=======

def normalize_model_name(net):
    if "yolo" in net:
        net = "yolo"
    elif "unet_scse" in net:
        net = "unet_scse"
    elif "unet" in net:
        net = "unet"
    elif "ssd300" in net:
        net = "ssd300"
    return net
>>>>>>> 84d614d4


def get_data_splits_by_name(data_root="", dataset_name="", model_name=None, **kwargs):
    """
    The datasets function calls in the format of (get_`dataset_name`_for_`model_name`).
    Except for classification since the datasets format for classification models is the same.
    The function calls for classification models are in the format (get_`dataset_name`)

    returns datasplits in the following format:
    {
       'train': train_data_loader,
       'test' : test_data_loader
    }
    """

    def simplify_model_name(model_name):
        MODEL_NAME_SUBSTRINGS = ['yolo', 'unet', 'ssd300']
        for substring in MODEL_NAME_SUBSTRINGS:
            if re.search(substring, model_name):
                return substring
        return model_name

    registry_key = (dataset_name.lower(), )
    if model_name is not None:
        model_name = simplify_model_name(model_name).lower()
        datasplit_model_name_key = registry_key + (model_name, )
        if datasplit_model_name_key in DATA_WRAPPER_REGISTRY.registry_dict:
            registry_key = datasplit_model_name_key

    data_split_wrapper_fn = DATA_WRAPPER_REGISTRY.get(registry_key)
    data_split = data_split_wrapper_fn(data_root=data_root, **kwargs)
    return data_split


def get_model_by_name(
    model_name="", dataset_name="", pretrained=False, progress=False, fp16=False, device="cuda"
):
    """
    Tries to find a matching model creation wrapper function in the registry and uses it to create a new model object
    :param model_name: Name of the model to create
    :param dataset_name: Name of dataset the model was trained / is to be trained on
    :param pretrained: Whether to load pretrained weights
    :param progress: Whether to enable the progressbar
    :param fp16: Whether to convert the model to fp16 precision
    :param device: Loads the model either on a gpu (`cuda`, `cuda:device_id`) or cpu.

    returns a corresponding model object (optionally with pretrained weights)
    """
    model_func = MODEL_WRAPPER_REGISTRY.get(model_name=model_name.lower(), dataset_name=dataset_name)
    model = model_func(pretrained=pretrained, progress=progress, device=device)
    return model.half() if fp16 else model

def get_eval_function(model_name="", dataset_name=""):
    _register_key = namedtuple('RegistryKey', ['model_name', 'dataset_name'])
    key = _register_key(model_name=model_name, dataset_name=dataset_name)
    task_type = MODEL_WRAPPER_REGISTRY.task_type_map[key]
    eval_function = EVAL_WRAPPER_REGISTRY.get(task_type=task_type, model_name=model_name, dataset_name=dataset_name)
    return eval_function


def create_model(
    model_name="", pretraining_dataset="", num_classes=None, progress=False, fp16=False, device="cuda", **kwargs
):
    """
    Tries to find a matching model creation wrapper function in the registry (for the corresponding model name
    and pretraining dataset name) and uses it to create a new model object, optionally with a custom number
    of output classes

    :param model_name: Name of the model to create
    :param pretraining_dataset: Name of pretraining dataset to (partially) load the weights from
    :param num_classes: Number of output classes in the new model
    :param progress: Whether to enable the progressbar
    :param fp16: Whether to convert the model to fp16 precision
    :param device: Loads the model either on a gpu (`cuda`, `cuda:device_id`) or cpu.

    returns a corresponding model object (optionally with a custom number of classes)
    """
    model_func = MODEL_WRAPPER_REGISTRY.get(model_name=model_name.lower(), dataset_name=pretraining_dataset)
    model_wrapper_kwargs = {'pretrained': True, 'progress': progress, 'device': device, **kwargs}
    if num_classes is not None:
        model_wrapper_kwargs.update({'num_classes': num_classes})
    model = model_func(**model_wrapper_kwargs)
    return model.half() if fp16 else model


def list_models(filter='', print_table=True, return_list=False, task_type_filter=None):
    """
    A helper function to list all existing models or dataset calls
    It takes a `model_name` or a `dataset_name` as a filter and
    prints a table of corresponding available models

    :param filter: a string or list of strings containing model name, dataset name or "model_name_dataset_name"
    to use as a filter
    :param print_table: Whether to print a table with matched models to the console
    :param return_list: Whether to return a list with model names and corresponding datasets
    """
    filter = '*' + filter + '*'
    all_model_keys = MODEL_WRAPPER_REGISTRY.registry_dict.keys()
    if task_type_filter is not None:
        allowed_task_types = set(MODEL_WRAPPER_REGISTRY.task_type_map.values())
        if task_type_filter not in allowed_task_types:
            raise RuntimeError(f'Wrong task type filter value. Allowed values are {allowed_task_types}')
        all_model_keys = [model_key for model_key in all_model_keys if
            MODEL_WRAPPER_REGISTRY.task_type_map[model_key] == task_type_filter]
    all_models = {model_key.model_name + '_' + model_key.dataset_name:
        model_key for model_key in all_model_keys}
    models = []
    include_filters = filter if isinstance(filter, (tuple, list)) else [filter]
    for f in include_filters:
        include_models = fnmatch.filter(all_models.keys(), f)
        if include_models:
            models = set(models).union(include_models)
    found_model_keys = [all_models[model] for model in sorted(models)]
    if print_table:
        table = texttable.Texttable()
        rows = collections.defaultdict(list)
        for model_key in found_model_keys:
            rows[model_key.model_name].extend([model_key.dataset_name])
        for model in rows:
            rows[model] = ', '.join(rows[model])
        table.add_rows([['Available models', 'Source datasets'], *rows.items()])
        print(table.draw())
<<<<<<< HEAD

    return found_model_keys if return_list else None


def dump_json_model_list(filepath=None, indent=4):
    commit_label = subprocess.check_output(['git', 'describe', '--always']).strip().decode()

    if filepath is None:
        filepath = f'deeplite-torch-zoo_models_{commit_label}.json'

    models_dict = {}
    allowed_task_types = set(MODEL_WRAPPER_REGISTRY.task_type_map.values())
    for task_type in allowed_task_types:
        task_specific_models = list_models(print_table=False, return_list=True,
            task_type_filter=task_type)
        models_dict[task_type] = [{'model_name': model_key.model_name, 'dataset_name': model_key.dataset_name}
            for model_key in task_specific_models]

    with open(filepath, 'w', encoding='utf-8') as outfile:
        json.dump(models_dict, outfile, indent=indent)
=======
    if return_list:
        return [(model_key.model_name, model_key.dataset_name) for model_key in found_model_keys]
    return None
>>>>>>> 84d614d4
<|MERGE_RESOLUTION|>--- conflicted
+++ resolved
@@ -1,8 +1,5 @@
-<<<<<<< HEAD
+import re
 import json
-=======
-import re
->>>>>>> 84d614d4
 import fnmatch
 import subprocess
 import collections
@@ -19,24 +16,7 @@
 
 
 __all__ = ["get_data_splits_by_name", "get_model_by_name", "get_eval_function",
-    "list_models",  "create_model"]
-
-<<<<<<< HEAD
-__all__ = ["get_data_splits_by_name", "get_model_by_name", "create_model",
-    "list_models", "dump_json_model_list"]
-=======
-
-def normalize_model_name(net):
-    if "yolo" in net:
-        net = "yolo"
-    elif "unet_scse" in net:
-        net = "unet_scse"
-    elif "unet" in net:
-        net = "unet"
-    elif "ssd300" in net:
-        net = "ssd300"
-    return net
->>>>>>> 84d614d4
+    "list_models",  "create_model", "dump_json_model_list"]
 
 
 def get_data_splits_by_name(data_root="", dataset_name="", model_name=None, **kwargs):
@@ -89,11 +69,13 @@
     model = model_func(pretrained=pretrained, progress=progress, device=device)
     return model.half() if fp16 else model
 
+
 def get_eval_function(model_name="", dataset_name=""):
     _register_key = namedtuple('RegistryKey', ['model_name', 'dataset_name'])
     key = _register_key(model_name=model_name, dataset_name=dataset_name)
     task_type = MODEL_WRAPPER_REGISTRY.task_type_map[key]
-    eval_function = EVAL_WRAPPER_REGISTRY.get(task_type=task_type, model_name=model_name, dataset_name=dataset_name)
+    eval_function = EVAL_WRAPPER_REGISTRY.get(task_type=task_type, model_name=model_name,
+        dataset_name=dataset_name)
     return eval_function
 
 
@@ -159,7 +141,6 @@
             rows[model] = ', '.join(rows[model])
         table.add_rows([['Available models', 'Source datasets'], *rows.items()])
         print(table.draw())
-<<<<<<< HEAD
 
     return found_model_keys if return_list else None
 
@@ -179,9 +160,4 @@
             for model_key in task_specific_models]
 
     with open(filepath, 'w', encoding='utf-8') as outfile:
-        json.dump(models_dict, outfile, indent=indent)
-=======
-    if return_list:
-        return [(model_key.model_name, model_key.dataset_name) for model_key in found_model_keys]
-    return None
->>>>>>> 84d614d4
+        json.dump(models_dict, outfile, indent=indent)