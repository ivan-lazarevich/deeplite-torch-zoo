import os
import shutil
from os.path import expanduser
from pathlib import Path
from tqdm import tqdm

import cv2
import numpy as np
import torch
from functools import partial

import deeplite_torch_zoo.src.objectdetection.configs.hyps.hyp_config_voc as cfg
from deeplite_torch_zoo.src.objectdetection.eval.evaluator import Evaluator
from deeplite_torch_zoo.src.objectdetection.eval.voc import voc_eval
from deeplite_torch_zoo.src.objectdetection.yolov5.utils.visualize import visualize_boxes

from deeplite_torch_zoo.wrappers.registries import EVAL_WRAPPER_REGISTRY


class VOCEvaluator(Evaluator):
    def __init__(
        self,
        model,
        voc2007_data_root,
        num_classes=20,
        visiual=False,
        net="yolo3",
        img_size=448,
        is_07_subset=False,
        progressbar=False,
    ):
        self.is_07_subset = is_07_subset
        self.test_file = "test.txt" if not self.is_07_subset else "val.txt"
        data_path = "deeplite_torch_zoo/results/voc/{net}".format(net=net)

        super(VOCEvaluator, self).__init__(
            model=model, data_path=data_path, img_size=img_size, net=net
        )

        self.progressbar = progressbar
        self.classes = cfg.DATA["CLASSES"]
        self.all_classes = cfg.DATA["ALLCLASSES"]
        if num_classes == 1:
            self.classes = cfg.DATA["CLASSES_1"]
        elif num_classes == 2:
            self.classes = cfg.DATA["CLASSES_2"]
        elif num_classes == 3:
            self.classes = cfg.DATA["CLASSES_3"]
<<<<<<< HEAD
        elif num_classes == 8:
            self.classes = cfg.DATA["CLASSES_8"]
            self.all_classes = cfg.DATA["CLASSES_8"]
        
        
=======

        self.all_classes = cfg.DATA["ALLCLASSES"]
>>>>>>> 613b364b
        self.num_classes = len(self.classes)
        self.class_to_id = dict(zip(self.classes, range(self.num_classes)))
        self.id_to_class = {v: k for k, v in self.class_to_id.items()}

        self.class_to_id_all = dict(zip(self.all_classes, range(len(self.all_classes))))

        self.map_selected_ids_to_all = {
            k: self.class_to_id_all[v] for k, v in self.id_to_class.items()
        }

        self.map_all_ids_to_selected = {
            v: k for k, v in self.map_selected_ids_to_all.items()
        }
        self.__visiual = visiual
        self.__visual_imgs = 0
        self.val_data_path = voc2007_data_root
        Path(data_path).mkdir(parents=True, exist_ok=True)

    def evaluate(self, multi_test=False, flip_test=False):
        img_inds_file = os.path.join(
            self.val_data_path, "ImageSets", "Main", self.test_file
        )
        with open(img_inds_file, "r") as f:
            lines = f.readlines()
            img_inds = [line.strip() for line in lines]

        if os.path.exists(self.pred_result_path):
            shutil.rmtree(self.pred_result_path)
        os.mkdir(self.pred_result_path)

        for img_ind in tqdm(img_inds, disable=not self.progressbar):
            img_path = os.path.join(self.val_data_path, "JPEGImages", img_ind + ".jpg")
            img = cv2.imread(img_path)
            self.process_image(
                img, img_ind=img_ind, multi_test=multi_test, flip_test=flip_test
            )

        return self.__calc_APs()

    def process_image(self, img, img_ind, multi_test=False, flip_test=False):

        bboxes_prd = self.get_bbox(img, multi_test, flip_test)

        if bboxes_prd.shape[0] != 0 and self.__visiual and self.__visual_imgs < 100:
            boxes = bboxes_prd[..., :4]
            class_inds = bboxes_prd[..., 5].astype(np.int32)
            scores = bboxes_prd[..., 4]

            visualize_boxes(
                image=img,
                boxes=boxes,
                labels=class_inds,
                probs=scores,
                class_labels=self.classes,
            )
            path = os.path.join(
                cfg.PROJECT_PATH, "data/results/{}.jpg".format(self.__visual_imgs)
            )
            cv2.imwrite(path, img)

            self.__visual_imgs += 1
        for bbox in bboxes_prd:
            coor = np.array(bbox[:4], dtype=np.int32)
            score = bbox[4]
            class_ind = int(bbox[5])
            class_name = self.id_to_class[class_ind]

            class_ind = self.map_selected_ids_to_all[int(bbox[5])]
            score = "%.4f" % score
            xmin, ymin, xmax, ymax = map(str, coor)
            s = " ".join([img_ind, score, xmin, ymin, xmax, ymax]) + "\n"

            with open(
                os.path.join(
                    self.pred_result_path, "comp4_det_test_" + class_name + ".txt"
                ),
                "a",
            ) as f:
                f.write(s)

    def __calc_APs(self, iou_thresh=0.5, use_07_metric=False):
        """
        :param iou_thresh:
        :param use_07_metric:
        :return:dict{cls:ap}
        """
        filename = os.path.join(self.pred_result_path, "comp4_det_test_{:s}.txt")
        cachedir = os.path.join(self.pred_result_path, "cache")
        annopath = os.path.join(self.val_data_path, "Annotations", "{:s}.xml")
        imagesetfile = os.path.join(self.val_data_path, "ImageSets", "Main", self.test_file)
        APs = {}
        for i, cls in enumerate(self.classes):
            R, P, AP = voc_eval.voc_eval(
                filename,
                annopath,
                imagesetfile,
                cls,
                cachedir,
                iou_thresh,
                use_07_metric,
            )
            APs[cls] = AP
        if os.path.exists(cachedir):
            shutil.rmtree(cachedir)

        return APs




@EVAL_WRAPPER_REGISTRY.register('object_detection_yolo_voc')
def yolo_eval_voc(
    model, data_root, num_classes=20, device="cuda", net="yolo3",
    img_size=448, is_07_subset=False, progressbar=False, **kwargs
):

    mAP = 0
    result = {}
    model.to(device)
    with torch.no_grad():
        APs = VOCEvaluator(
            model, data_root, num_classes=num_classes, net=net,
            img_size=img_size, is_07_subset=is_07_subset, progressbar=progressbar,
        ).evaluate()
        for i in APs:
            # print("{} --> mAP : {}".format(i, APs[i]))
            result[i] = APs[i]
            mAP += APs[i]
        mAP = mAP / len(APs)
        # print('mAP:%g' % (mAP))
        result["mAP"] = mAP

    return result


@EVAL_WRAPPER_REGISTRY.register('object_detection_yolo_voc07')
def yolo_voc07_eval(
    model, data_root, num_classes=20, device="cuda", net="yolo3",
    img_size=448, is_07_subset=True, progressbar=False, **kwargs
):
    return yolo_eval_voc(model, data_root, num_classes=20, device="cuda", net="yolo3",
                img_size=448, is_07_subset=True, progressbar=False, **kwargs)
<|MERGE_RESOLUTION|>--- conflicted
+++ resolved
@@ -46,16 +46,9 @@
             self.classes = cfg.DATA["CLASSES_2"]
         elif num_classes == 3:
             self.classes = cfg.DATA["CLASSES_3"]
-<<<<<<< HEAD
         elif num_classes == 8:
             self.classes = cfg.DATA["CLASSES_8"]
-            self.all_classes = cfg.DATA["CLASSES_8"]
-        
-        
-=======
 
-        self.all_classes = cfg.DATA["ALLCLASSES"]
->>>>>>> 613b364b
         self.num_classes = len(self.classes)
         self.class_to_id = dict(zip(self.classes, range(self.num_classes)))
         self.id_to_class = {v: k for k, v in self.class_to_id.items()}
