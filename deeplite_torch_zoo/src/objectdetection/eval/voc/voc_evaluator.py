import os
import shutil
from os.path import expanduser
from pathlib import Path
from tqdm import tqdm

import cv2
import numpy as np
import torch
from functools import partial

import deeplite_torch_zoo.src.objectdetection.configs.hyps.hyp_config_voc as cfg
from deeplite_torch_zoo.src.objectdetection.eval.evaluator import Evaluator
from deeplite_torch_zoo.src.objectdetection.eval.voc import voc_eval
from deeplite_torch_zoo.src.objectdetection.datasets.data_augment import Resize
<<<<<<< HEAD
from deeplite_torch_zoo.src.objectdetection.yolov3.utils.tools import (cxcywh2xyxy, nms)
from deeplite_torch_zoo.src.objectdetection.yolov3.utils.visualize import visualize_boxes
from deeplite_torch_zoo.wrappers.registries import EVAL_WRAPPER_REGISTRY
=======
from deeplite_torch_zoo.src.objectdetection.yolov5.utils.general import (cxcywh2xyxy, nms)
from deeplite_torch_zoo.src.objectdetection.yolov5.utils.visualize import visualize_boxes

>>>>>>> 4f98107e

class VOCEvaluator(Evaluator):
    def __init__(
        self,
        model,
        voc2007_data_root,
        num_classes=20,
        visiual=False,
        net="yolo3",
        img_size=448,
        is_07_subset=False,
        progressbar=False,
    ):
        self.is_07_subset = is_07_subset
        self.test_file = "test.txt" if not self.is_07_subset else "val.txt"
        data_path = "deeplite_torch_zoo/results/voc/{net}".format(net=net)

        super(VOCEvaluator, self).__init__(
            model=model, data_path=data_path, img_size=img_size, net=net
        )

        self.progressbar = progressbar
        self.classes = cfg.DATA["CLASSES"]
        if num_classes == 1:
            self.classes = cfg.DATA["CLASSES_1"]
        elif num_classes == 2:
            self.classes = cfg.DATA["CLASSES_2"]
        elif num_classes == 3:
            self.classes = cfg.DATA["CLASSES_3"]
            
        self.all_classes = cfg.DATA["ALLCLASSES"]
        self.num_classes = len(self.classes)
        self.class_to_id = dict(zip(self.classes, range(self.num_classes)))
        self.id_to_class = {v: k for k, v in self.class_to_id.items()}

        self.class_to_id_all = dict(zip(self.all_classes, range(len(self.all_classes))))

        self.map_selected_ids_to_all = {
            k: self.class_to_id_all[v] for k, v in self.id_to_class.items()
        }
        self.map_all_ids_to_selected = {
            v: k for k, v in self.map_selected_ids_to_all.items()
        }
        self.__visiual = visiual
        self.__visual_imgs = 0
        self.val_data_path = voc2007_data_root
        Path(data_path).mkdir(parents=True, exist_ok=True)

    def evaluate(self, multi_test=False, flip_test=False):
        img_inds_file = os.path.join(
            self.val_data_path, "ImageSets", "Main", self.test_file
        )
        with open(img_inds_file, "r") as f:
            lines = f.readlines()
            img_inds = [line.strip() for line in lines]

        if os.path.exists(self.pred_result_path):
            shutil.rmtree(self.pred_result_path)
        os.mkdir(self.pred_result_path)

        for img_ind in tqdm(img_inds, disable=not self.progressbar):
            img_path = os.path.join(self.val_data_path, "JPEGImages", img_ind + ".jpg")
            img = cv2.imread(img_path)
            self.process_image(
                img, img_ind=img_ind, multi_test=multi_test, flip_test=flip_test
            )

        return self.__calc_APs()

    def process_image(self, img, img_ind, multi_test=False, flip_test=False):

        bboxes_prd = self.get_bbox(img, multi_test, flip_test)

        if bboxes_prd.shape[0] != 0 and self.__visiual and self.__visual_imgs < 100:
            boxes = bboxes_prd[..., :4]
            class_inds = bboxes_prd[..., 5].astype(np.int32)
            scores = bboxes_prd[..., 4]

            visualize_boxes(
                image=img,
                boxes=boxes,
                labels=class_inds,
                probs=scores,
                class_labels=self.classes,
            )
            path = os.path.join(
                cfg.PROJECT_PATH, "data/results/{}.jpg".format(self.__visual_imgs)
            )
            cv2.imwrite(path, img)

            self.__visual_imgs += 1
        for bbox in bboxes_prd:
            coor = np.array(bbox[:4], dtype=np.int32)
            score = bbox[4]
            class_ind = int(bbox[5])
            class_name = self.id_to_class[class_ind]

            class_ind = self.map_selected_ids_to_all[int(bbox[5])]
            score = "%.4f" % score
            xmin, ymin, xmax, ymax = map(str, coor)
            s = " ".join([img_ind, score, xmin, ymin, xmax, ymax]) + "\n"

            with open(
                os.path.join(
                    self.pred_result_path, "comp4_det_test_" + class_name + ".txt"
                ),
                "a",
            ) as f:
                f.write(s)

    def __calc_APs(self, iou_thresh=0.5, use_07_metric=False):
        """
        :param iou_thresh:
        :param use_07_metric:
        :return:dict{cls:ap}
        """
        filename = os.path.join(self.pred_result_path, "comp4_det_test_{:s}.txt")
        cachedir = os.path.join(self.pred_result_path, "cache")
        annopath = os.path.join(self.val_data_path, "Annotations", "{:s}.xml")
        imagesetfile = os.path.join(self.val_data_path, "ImageSets", "Main", self.test_file)
        APs = {}
        for i, cls in enumerate(self.classes):
            R, P, AP = voc_eval.voc_eval(
                filename,
                annopath,
                imagesetfile,
                cls,
                cachedir,
                iou_thresh,
                use_07_metric,
            )
            APs[cls] = AP
        if os.path.exists(cachedir):
            shutil.rmtree(cachedir)

        return APs




@EVAL_WRAPPER_REGISTRY.register('object_detection_yolo_voc')
def yolo_eval_voc(
    model, data_root, num_classes=20, device="cuda", net="yolo3",
    img_size=448, is_07_subset=False, progressbar=False, **kwargs
):

    mAP = 0
    result = {}
    model.to(device)
    with torch.no_grad():
        APs = VOCEvaluator(
            model, data_root, num_classes=num_classes, net=net,
            img_size=img_size, is_07_subset=is_07_subset, progressbar=progressbar,
        ).evaluate()
        for i in APs:
            # print("{} --> mAP : {}".format(i, APs[i]))
            result[i] = APs[i]
            mAP += APs[i]
        mAP = mAP / len(APs)
        # print('mAP:%g' % (mAP))
        result["mAP"] = mAP

    return result

@EVAL_WRAPPER_REGISTRY.register('object_detection_yolo_voc07')
def yolo_voc07_eval(
    model, data_root, num_classes=20, device="cuda", net="yolo3",
    img_size=448, is_07_subset=True, progressbar=False, **kwargs
):
    return yolo_eval_voc(model, data_root, num_classes=20, device="cuda", net="yolo3",
                img_size=448, is_07_subset=True, progressbar=False, **kwargs)
<|MERGE_RESOLUTION|>--- conflicted
+++ resolved
@@ -12,16 +12,10 @@
 import deeplite_torch_zoo.src.objectdetection.configs.hyps.hyp_config_voc as cfg
 from deeplite_torch_zoo.src.objectdetection.eval.evaluator import Evaluator
 from deeplite_torch_zoo.src.objectdetection.eval.voc import voc_eval
-from deeplite_torch_zoo.src.objectdetection.datasets.data_augment import Resize
-<<<<<<< HEAD
-from deeplite_torch_zoo.src.objectdetection.yolov3.utils.tools import (cxcywh2xyxy, nms)
-from deeplite_torch_zoo.src.objectdetection.yolov3.utils.visualize import visualize_boxes
-from deeplite_torch_zoo.wrappers.registries import EVAL_WRAPPER_REGISTRY
-=======
-from deeplite_torch_zoo.src.objectdetection.yolov5.utils.general import (cxcywh2xyxy, nms)
 from deeplite_torch_zoo.src.objectdetection.yolov5.utils.visualize import visualize_boxes
 
->>>>>>> 4f98107e
+from deeplite_torch_zoo.wrappers.registries import EVAL_WRAPPER_REGISTRY
+
 
 class VOCEvaluator(Evaluator):
     def __init__(
@@ -51,7 +45,7 @@
             self.classes = cfg.DATA["CLASSES_2"]
         elif num_classes == 3:
             self.classes = cfg.DATA["CLASSES_3"]
-            
+
         self.all_classes = cfg.DATA["ALLCLASSES"]
         self.num_classes = len(self.classes)
         self.class_to_id = dict(zip(self.classes, range(self.num_classes)))
@@ -186,6 +180,7 @@
 
     return result
 
+
 @EVAL_WRAPPER_REGISTRY.register('object_detection_yolo_voc07')
 def yolo_voc07_eval(
     model, data_root, num_classes=20, device="cuda", net="yolo3",
