--- conflicted
+++ resolved
@@ -26,16 +26,15 @@
     "ANCHORS_PER_SCALE": 3,
 }
 
-# Deprecated
-# TEST = {
-#     "TEST_IMG_SIZE": 544,
-#     "BATCH_SIZE": 1,
-#     "NUMBER_WORKERS": 0,
-#     "CONF_THRESH": 0.01,
-#     "NMS_THRESH": 0.5,
-#     "MULTI_SCALE_TEST": False,
-#     "FLIP_TEST": False,
-# }
+TEST = {
+    "TEST_IMG_SIZE": 544,
+    "BATCH_SIZE": 1,
+    "NUMBER_WORKERS": 0,
+    "CONF_THRESH": 0.01,
+    "NMS_THRESH": 0.5,
+    "MULTI_SCALE_TEST": False,
+    "FLIP_TEST": False,
+}
 
 TRAIN = {
     # general:
@@ -47,7 +46,6 @@
     # optimization:
     "EPOCHS": 51,
     "BATCH_SIZE": 8,
-<<<<<<< HEAD
     "lr0": 1e-4,  # 0.01,  # initial learning rate (SGD=1E-2, Adam=1E-3)
     "lrf": 1e-2,  # 0.2,  # final OneCycleLR learning rate (lr0 * lrf)
     "momentum": 0.937,  # SGD momentum/Adam beta1
@@ -55,15 +53,6 @@
     "warmup_epochs": 2,  # warmup epochs (fractions ok)
     "warmup_momentum": 0.8,  # warmup initial momentum
     "warmup_bias_lr": 0.1,  # warmup initial bias lr
-=======
-    "LR_INIT": 1e-4,  # 0.01,  # initial learning rate (SGD=1E-2, Adam=1E-3)
-    "LR_END": 1e-6,  # 0.2,  # final OneCycleLR learning rate (lr0 * lrf)
-    "MOMENTUM": 0.937,  # SGD momentum/Adam beta1
-    "WEIGHT_DECAY": 0.0005,  # optimizer weight decay 5e-4
-    "WARMUP_EPOCHS": 2,  # warmup epochs (fractions ok)
-    "WARMUP_MOMENTUM": 0.8,  # warmup initial momentum
-    "WARMUP_BIAS_LR": 0.1,  # warmup initial bias lr
->>>>>>> a85c1912
     # loss:
     "giou": 0.05,  # box loss gain
     "cls": 0.5,  # cls loss gain
