--- conflicted
+++ resolved
@@ -9,16 +9,15 @@
     "ANCHORS_PER_SCALE": 3,
 }
 
-# Deprecated
-# TEST = {
-#     "TEST_IMG_SIZE": 544,
-#     "BATCH_SIZE": 1,
-#     "NUMBER_WORKERS": 0,
-#     "CONF_THRESH": 0.01,
-#     "NMS_THRESH": 0.5,
-#     "MULTI_SCALE_TEST": False,
-#     "FLIP_TEST": False,
-# }
+TEST = {
+    "TEST_IMG_SIZE": 544,
+    "BATCH_SIZE": 1,
+    "NUMBER_WORKERS": 0,
+    "CONF_THRESH": 0.01,
+    "NMS_THRESH": 0.5,
+    "MULTI_SCALE_TEST": False,
+    "FLIP_TEST": False,
+}
 
 TRAIN = {
     "TRAIN_IMG_SIZE": 448,
@@ -29,7 +28,6 @@
     # optimization:
     "BATCH_SIZE": 8,
     "EPOCHS": 51,
-<<<<<<< HEAD
     "lr0": 0.0032,  # initial learning rate (SGD=1E-2, Adam=1E-3)
     "lrf": 0.12,  # final OneCycleLR learning rate (lr0 * lrf)
     "momentum": 0.843,  # SGD momentum/Adam beta1
@@ -37,15 +35,6 @@
     "warmup_epochs": 2,  # warmup epochs (fractions ok)
     "warmup_momentum": 0.8,  # warmup initial momentum
     "warmup_bias_lr": 0.1,  # warmup initial bias lr
-=======
-    "LR_INIT": 0.0032,  # initial learning rate (SGD=1E-2, Adam=1E-3)
-    "LR_END": 0.12,  # final OneCycleLR learning rate (lr0 * lrf)
-    "MOMENTUM": 0.843,  # SGD momentum/Adam beta1
-    "WEIGHT_DECAY": 0.00036,  # optimizer weight decay 5e-4
-    "WARMUP_EPOCHS": 2,  # warmup epochs (fractions ok)
-    "WARMUP_MOMENTUM": 0.8,  # warmup initial momentum
-    "WARMUP_BIAS_LR": 0.1,  # warmup initial bias lr
->>>>>>> a85c1912
     # loss:
     "giou": 0.0296,  # box loss gain
     "cls": 0.243,  # cls loss gain
