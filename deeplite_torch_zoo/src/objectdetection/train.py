import argparse
import os
import re
import random
from pathlib import Path

import torch
import torch.optim as optim
from tqdm import tqdm
from pycocotools.coco import COCO

import deeplite_torch_zoo.src.objectdetection.configs.hyp_config as hyp_cfg_scratch

import deeplite_torch_zoo.src.objectdetection.yolov3.utils.gpu as gpu
from deeplite_torch_zoo.wrappers.wrapper import get_data_splits_by_name
from deeplite_torch_zoo.wrappers.models import yolo3, yolo4, yolo4_lisa, yolo5_local, yolo5_6
from deeplite_torch_zoo.wrappers.eval import get_eval_func
from deeplite_torch_zoo.src.objectdetection.yolov3.model.loss.yolo_loss import \
    YoloV3Loss
<<<<<<< HEAD
from deeplite_torch_zoo.src.objectdetection.yolov5.models.yolov5_loss import \
    YoloV5Loss
from deeplite_torch_zoo.src.objectdetection.yolov3.utils.cosine_lr_scheduler import \
    CosineDecayLR
from deeplite_torch_zoo.src.objectdetection.yolov3.utils.tools import init_seeds

from deeplite_torch_zoo.wrappers.models import YOLOV3_MODELS, YOLOV4_MODELS, YOLOV5_MODELS


YOLO_MODEL_NAMES = YOLOV3_MODELS + YOLOV4_MODELS + YOLOV5_MODELS
=======
from deeplite_torch_zoo.src.objectdetection.yolov3.utils.cosine_lr_scheduler import \
    CosineDecayLR
from deeplite_torch_zoo.src.objectdetection.yolov3.utils.tools import init_seeds
>>>>>>> e7c8ff47


class Trainer(object):
    def __init__(self, weight_path, resume, gpu_id):
        init_seeds(0)

        self.model_name = opt.net
        assert opt.dataset_type in ["coco", "voc", "lisa", "lisa_full", "lisa_subset11", "wider_face"]
        assert self.model_name in YOLO_MODEL_NAMES

        self.hyp_config = hyp_cfg_scratch

        self.device = gpu.select_device(gpu_id, force_cpu=False)
        self.start_epoch = 0
        self.best_mAP = 0.0
        self.epochs = self.hyp_config.TRAIN["EPOCHS"]

        self.multi_scale_train = self.hyp_config.TRAIN["MULTI_SCALE_TRAIN"]

        dataset_splits = get_data_splits_by_name(
            data_root=opt.img_dir,
            dataset_name=opt.dataset_type,
            model_name=self.model_name,
            batch_size=opt.batch_size,
            num_workers=opt.n_cpu,
            img_size=self.hyp_config.TRAIN["TRAIN_IMG_SIZE"]
        )

        self.train_dataloader = dataset_splits["train"]
        self.train_dataset = self.train_dataloader.dataset
        self.val_dataloader = dataset_splits["val"]
        self.num_classes = self.train_dataset.num_classes
        self.weight_path = weight_path / self.model_name / "{}_{}_cls".format(opt.dataset_type, self.num_classes)
        Path(self.weight_path).mkdir(parents=True, exist_ok=True)

        self.model = self._get_model()

        self.optimizer = optim.SGD(
            self.model.parameters(),
            lr=self.hyp_config.TRAIN["LR_INIT"],
            momentum=self.hyp_config.TRAIN["MOMENTUM"],
            weight_decay=self.hyp_config.TRAIN["WEIGHT_DECAY"],
        )

        self.criterion = self._get_loss()
        if resume:
            self.__load_model_weights(weight_path, resume)

        self.scheduler = CosineDecayLR(
            self.optimizer,
            T_max=self.epochs * len(self.train_dataloader),
            lr_init=self.hyp_config.TRAIN["LR_INIT"],
            lr_min=self.hyp_config.TRAIN["LR_END"],
            warmup=self.hyp_config.TRAIN["WARMUP_EPOCHS"] * len(self.train_dataloader),
        )

    def _get_model(self):
        net_name_to_model_fn_map = {
<<<<<<< HEAD
            "^yolov3$": yolo3,
            "^yolov5[smlx]$": yolo5_local,
            "^yolov5_6[nsmlx]$": yolo5_6,
            "^yolov4[smlx]$": yolo4 if "lisa" not in opt.dataset_type else yolo4_lisa,
=======
            "yolov3": yolo3,
            "yolov5": yolo5_local,
            "yolov4": yolo4 if "lisa" not in opt.dataset_type else yolo4_lisa,
>>>>>>> e7c8ff47
        }
        default_model_fn_args = {
            "pretrained": opt.pretrained,
            "num_classes": self.num_classes,
            "device": self.device,
            "progress": True,
        }
        for net_name, model_fn in net_name_to_model_fn_map.items():
<<<<<<< HEAD
            if re.match(net_name, self.model_name):
                return model_fn(self.model_name, **default_model_fn_args)
=======
            if net_name in opt.net:
                return model_fn(net=opt.net, **default_model_fn_args)
>>>>>>> e7c8ff47

    def _get_loss(self):
        if "yolo5_6" not in self.model_name:
            return YoloV3Loss(num_classes=self.num_classes, device=self.device)
        else:
            return YoloV5Loss(model=self.model, num_classes=self.num_classes, device=self.device)

    def __load_model_weights(self, weight_path, resume):
        if resume:
            last_weight = self.weight_path / "last.pt"
            chkpt = torch.load(last_weight, map_location=self.device)
            self.model.load_state_dict(chkpt["model"])

            self.start_epoch = chkpt["epoch"] + 1
            if chkpt["optimizer"] is not None:
                self.optimizer.load_state_dict(chkpt["optimizer"])
                self.best_mAP = chkpt["best_mAP"]
            del chkpt
        else:
            self.model.load_darknet_weights(weight_path)

    def __save_model_weights(self, epoch, mAP):
        if mAP > self.best_mAP:
            self.best_mAP = mAP
        best_weight = self.weight_path / "best.pt"
        last_weight = self.weight_path / "last.pt"
        chkpt = {
            "epoch": epoch,
            "best_mAP": self.best_mAP,
            "model": self.model.state_dict(),
            "optimizer": self.optimizer.state_dict(),
        }
        torch.save(chkpt, last_weight)

        if self.best_mAP == mAP:
            torch.save(chkpt["model"], best_weight)

        if epoch > 0 and epoch % opt.checkpoint_save_freq == 0:
            torch.save(
                chkpt,
                os.path.join(
                    os.path.split(self.weight_path)[0], "backup_epoch%g.pt" % epoch
                ),
            )
        del chkpt

    def train(self):
        print(self.model)
        print("The number of samples in the train dataset split: {}".format(len(self.train_dataset)))
<<<<<<< HEAD

=======
>>>>>>> e7c8ff47
        for epoch in range(self.start_epoch, self.epochs):
            self.model.train()

            mloss = torch.zeros(4)
            for i, (imgs, targets, labels_length, _) in enumerate(self.train_dataloader):
                self.scheduler.step()
                imgs = imgs.to(self.device)

                p, p_d = self.model(imgs)
                
                loss, loss_giou, loss_conf, loss_cls = self.criterion(
                    p, targets, p_d, labels_length, imgs.shape[-1]
                )
                self.optimizer.zero_grad()
                loss.backward()
                self.optimizer.step()

                # Update running mean of tracked metrics
                loss_items = torch.tensor([loss_giou, loss_conf, loss_cls, loss])
                mloss = (mloss * i + loss_items) / (i + 1)

                print(f"\repoch {epoch}/{self.epochs} - Iteration: {i}/{len(self.train_dataloader)}, loss: giou {mloss[0]:0.4f}    conf {mloss[1]:0.4f}    cls {mloss[2]:0.4f}    loss {mloss[3]:0.4f}", end="")

                # multi-scale training (320-608 pixel resolution)
                if self.multi_scale_train:
                    self.train_dataset._img_size = random.choice(range(10, 20)) * 32

            mAP = 0
            if epoch % opt.eval_freq == 0:
                eval_func = get_eval_func(opt.dataset_type)
                test_set = opt.img_dir
                gt = None
                if opt.dataset_type == "voc":
                    test_set = opt.img_dir / "VOC2007"
                elif opt.dataset_type == "coco":
                    gt = COCO(opt.img_dir / "annotations/instances_val2017.json")

                Aps = eval_func(self.model, test_set, gt=gt, num_classes=self.num_classes, _set=opt.dataset_type, device=self.device, net=opt.net)
                mAP = Aps["mAP"]
                self.__save_model_weights(epoch, mAP)
                print("best mAP : %g" % (self.best_mAP))


if __name__ == "__main__":
    parser = argparse.ArgumentParser()
    parser.add_argument(
        "--img-dir",
        dest="img_dir",
        type=Path,
        default="/neutrino/datasets/VOCdevkit",
        help="The path to the folder containing images to be detected or trained.",
    )
    parser.add_argument(
        "--batch-size",
        dest="batch_size",
        type=int,
        default=10,
        help="The number of samples in one batch during training or inference.",
    )
    parser.add_argument(
        "--eval-freq",
        dest="eval_freq",
        type=int,
        default=10,
        help="Evaluation run frequency (in training epochs).",
    )
    parser.add_argument(
        "--weight_path",
        type=Path,
        default="models/",
        help="where weights should be stored",
    )
    parser.add_argument(
        "--checkpoint_save_freq",
        type=int,
        default=10,
        help="Checkpoint dump frequency in training epochs",
    )
    parser.add_argument(
        "--resume", action="store_true", default=False, help="Resume training flag"
    )
    parser.add_argument(
        "--pretrained", default=True, help="Train the model from scratch if False"
    )
    parser.add_argument("--gpu_id", type=int, default=0, help="gpu id")
    parser.add_argument(
        "--n-cpu",
        dest="n_cpu",
        type=int,
        default=4,
        help="The number of cpu threads to use during batch generation.",
    )
    parser.add_argument(
        "--dataset",
        dest="dataset_type",
        type=str,
        default="voc",
        help="The type of the dataset used. Currently support 'coco', 'voc', 'lisa' and 'wider_face",
    )
    parser.add_argument(
        "--net",
        dest="net",
        type=str,
        default="yolov4m",
        help="The type of the network used. Currently support 'yolo3', 'yolo4' and 'yolo5'",
    )
    opt = parser.parse_args()

    Trainer(weight_path=opt.weight_path, resume=opt.resume, gpu_id=opt.gpu_id).train()<|MERGE_RESOLUTION|>--- conflicted
+++ resolved
@@ -17,7 +17,6 @@
 from deeplite_torch_zoo.wrappers.eval import get_eval_func
 from deeplite_torch_zoo.src.objectdetection.yolov3.model.loss.yolo_loss import \
     YoloV3Loss
-<<<<<<< HEAD
 from deeplite_torch_zoo.src.objectdetection.yolov5.models.yolov5_loss import \
     YoloV5Loss
 from deeplite_torch_zoo.src.objectdetection.yolov3.utils.cosine_lr_scheduler import \
@@ -28,11 +27,6 @@
 
 
 YOLO_MODEL_NAMES = YOLOV3_MODELS + YOLOV4_MODELS + YOLOV5_MODELS
-=======
-from deeplite_torch_zoo.src.objectdetection.yolov3.utils.cosine_lr_scheduler import \
-    CosineDecayLR
-from deeplite_torch_zoo.src.objectdetection.yolov3.utils.tools import init_seeds
->>>>>>> e7c8ff47
 
 
 class Trainer(object):
@@ -91,16 +85,10 @@
 
     def _get_model(self):
         net_name_to_model_fn_map = {
-<<<<<<< HEAD
             "^yolov3$": yolo3,
             "^yolov5[smlx]$": yolo5_local,
             "^yolov5_6[nsmlx]$": yolo5_6,
             "^yolov4[smlx]$": yolo4 if "lisa" not in opt.dataset_type else yolo4_lisa,
-=======
-            "yolov3": yolo3,
-            "yolov5": yolo5_local,
-            "yolov4": yolo4 if "lisa" not in opt.dataset_type else yolo4_lisa,
->>>>>>> e7c8ff47
         }
         default_model_fn_args = {
             "pretrained": opt.pretrained,
@@ -109,13 +97,8 @@
             "progress": True,
         }
         for net_name, model_fn in net_name_to_model_fn_map.items():
-<<<<<<< HEAD
             if re.match(net_name, self.model_name):
                 return model_fn(self.model_name, **default_model_fn_args)
-=======
-            if net_name in opt.net:
-                return model_fn(net=opt.net, **default_model_fn_args)
->>>>>>> e7c8ff47
 
     def _get_loss(self):
         if "yolo5_6" not in self.model_name:
@@ -165,10 +148,7 @@
     def train(self):
         print(self.model)
         print("The number of samples in the train dataset split: {}".format(len(self.train_dataset)))
-<<<<<<< HEAD
-
-=======
->>>>>>> e7c8ff47
+
         for epoch in range(self.start_epoch, self.epochs):
             self.model.train()
 
@@ -180,7 +160,7 @@
                 p, p_d = self.model(imgs)
                 
                 loss, loss_giou, loss_conf, loss_cls = self.criterion(
-                    p, targets, p_d, labels_length, imgs.shape[-1]
+                    p, p_d, targets, labels_length, imgs.shape[-1]
                 )
                 self.optimizer.zero_grad()
                 loss.backward()
