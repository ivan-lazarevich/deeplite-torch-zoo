--- conflicted
+++ resolved
@@ -1,11 +1,8 @@
+import torch
+import pytest
 from pathlib import Path
 
-import pytest
-
-import torch
-
 from deeplite_torch_zoo import get_model_by_name, get_data_splits_by_name, create_model
-from tests.mock_datasets import VocYoloFake
 
 
 MOCK_DATASETS_PATH = Path('tests/fixture/datasets')
@@ -23,14 +20,6 @@
     'yolo4l_leaky': 'yolo',
     'yolo4x': 'yolo',
     'unet_scse_resnet18': 'unet',
-}
-
-DATASET_NAME_DATASPLIT_FN_ARG_MAP = {
-    'voc': 'voc',
-    'voc_1': 'voc',
-    'voc_2': 'voc',
-    'carvana': 'carvana',
-    'person_detection_1': 'person_detection',
 }
 
 CLASSIFICATION_MODEL_TESTS = [
@@ -92,15 +81,6 @@
     ('resnet50_ssd', 'voc', {'num_classes': 21}, [(8732, 21), (8732, 4)]),
 ]
 
-<<<<<<< HEAD
-YOLO_MODELS = ['yolo5s', 'yolo5m', 'yolo5l', 'yolo5x']
-
-for model_name in YOLO_MODELS:
-    DETECTION_MODEL_TESTS.append((model_name, 'voc', {'num_classes': 21, 'img_size': 416},
-            [(52, 52, 3, 25), (26, 26, 3, 25), (13, 13, 3, 25)]))
-
-=======
->>>>>>> 458f76b5
 YOLO5_6_VOC_MODELS = ['yolo3', 'yolo4s', 'yolo4m', 'yolo4l', 'yolo4l_leaky', 'yolo4x',
     'yolo5_6n', 'yolo5_6s', 'yolo5_6m', 'yolo5_6l', 'yolo5_6x',
     'yolo5_6s_relu', 'yolo5_6m_relu']
@@ -113,7 +93,7 @@
             [(3, 52, 52, 25), (3, 26, 26, 25), (3, 13, 13, 25)]))
 
 for model_name in YOLO5_6_PERSON_MODELS:
-    DETECTION_MODEL_TESTS.append((model_name, 'person_detection_1', {'num_classes': 1, 'img_size': 320},
+    DETECTION_MODEL_TESTS.append((model_name, 'person_detection', {'num_classes': 1, 'img_size': 320},
             [(3, 40, 40, 6), (3, 20, 20, 6), (3, 10, 10, 6)]))
 
 
@@ -133,7 +113,7 @@
         model_name = MODEL_NAME_DATASPLIT_FN_ARG_MAP[model_name]
     train_loader = get_data_splits_by_name(
         data_root=MOCK_VOC_PATH,
-        dataset_name=DATASET_NAME_DATASPLIT_FN_ARG_MAP[dataset_name],
+        dataset_name=dataset_name,
         model_name=model_name,
         batch_size=TEST_BATCH_SIZE,
         num_workers=0,
@@ -182,7 +162,7 @@
         model_name = MODEL_NAME_DATASPLIT_FN_ARG_MAP[model_name]
     test_loader = get_data_splits_by_name(
         data_root=MOCK_DATASETS_PATH if 'voc' in dataset_name else MOCK_CARVANA_PATH,
-        dataset_name=DATASET_NAME_DATASPLIT_FN_ARG_MAP[dataset_name],
+        dataset_name=dataset_name,
         model_name=model_name,
         num_workers=0,
         device="cpu",
@@ -252,7 +232,7 @@
         model_name = MODEL_NAME_DATASPLIT_FN_ARG_MAP[model_name]
     train_loader = get_data_splits_by_name(
         data_root=MOCK_VOC_PATH,
-        dataset_name=DATASET_NAME_DATASPLIT_FN_ARG_MAP[dataset_name],
+        dataset_name=dataset_name,
         model_name=model_name,
         batch_size=TEST_BATCH_SIZE,
         num_workers=0,
@@ -298,7 +278,7 @@
         model_name = MODEL_NAME_DATASPLIT_FN_ARG_MAP[model_name]
     test_loader = get_data_splits_by_name(
         data_root=MOCK_DATASETS_PATH if 'voc' in dataset_name else MOCK_CARVANA_PATH,
-        dataset_name=DATASET_NAME_DATASPLIT_FN_ARG_MAP[dataset_name],
+        dataset_name=dataset_name,
         model_name=model_name,
         num_workers=0,
         device="cpu",
