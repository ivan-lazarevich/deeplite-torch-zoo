--- conflicted
+++ resolved
@@ -33,10 +33,6 @@
     "lisa": hyp_cfg_lisa,
 }
 
-<<<<<<< HEAD
-for dataset_name in ('voc', 'coco', 'wider_face', 'person_detection',
-    'car_detection', 'voc07', 'coco_eight_class'):
-=======
 for dataset_name in (
     "voc",
     "coco",
@@ -44,8 +40,8 @@
     "person_detection",
     "car_detection",
     "voc07",
+    "coco_eight_class"
 ):
->>>>>>> 1755468b
     DATASET_TO_HP_CONFIG_MAP[dataset_name] = hyp_cfg_scratch
 
 HP_CONFIG_MAP = {
@@ -177,17 +173,10 @@
         if opt.dataset_type in ("voc", "voc07"):
             test_set = opt.img_dir / "VOC2007"
         elif opt.dataset_type == "coco_eight_class":
-            test_set = opt.img_dir 
+            test_set = opt.img_dir
         elif opt.dataset_type == "coco":
             gt = COCO(opt.img_dir / "annotations/instances_val2017.json")
         elif opt.dataset_type == "car_detection":
-<<<<<<< HEAD
-            gt = SubsampledCOCO(opt.img_dir / "annotations/instances_val2017.json",
-                subsample_categories=['car'])
-        Aps = eval_func(self.model, test_set, gt=gt, num_classes=self.num_classes,
-                        _set=opt.dataset_type, device=self.device, net=opt.net,
-                        img_size=opt.test_img_res, progressbar=True)
-=======
             gt = SubsampledCOCO(
                 opt.img_dir / "annotations/instances_val2017.json",
                 subsample_categories=["car"],
@@ -204,7 +193,6 @@
             img_size=opt.test_img_res,
             progressbar=True,
         )
->>>>>>> 1755468b
         return Aps
 
     def train(self):
@@ -416,11 +404,6 @@
         dest="dataset_type",
         type=str,
         default="voc",
-<<<<<<< HEAD
-        choices=["coco", "voc", "lisa", "lisa_full",
-            "lisa_subset11", "wider_face", "person_detection", "voc07",
-            "car_detection", "person_pet_vehicle_detection", "coco_eight_class"],
-=======
         choices=[
             "coco",
             "voc",
@@ -432,8 +415,8 @@
             "voc07",
             "car_detection",
             "person_pet_vehicle_detection",
+            "coco_eight_class"
         ],
->>>>>>> 1755468b
         help="Name of the dataset to train/validate on",
     )
     parser.add_argument(
