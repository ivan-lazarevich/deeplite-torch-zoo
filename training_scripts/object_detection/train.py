--- conflicted
+++ resolved
@@ -53,11 +53,6 @@
         init_seeds(0)
 
         self.model_name = opt.net
-<<<<<<< HEAD
-=======
-        assert opt.dataset_type in ["coco", "voc", "lisa", "lisa_full",
-            "lisa_subset11", "wider_face", "person_detection", "voc07", "person_pet_vehicle_detection"]
->>>>>>> ea7568fc
         assert self.model_name in YOLO_MODEL_NAMES
 
         if opt.hp_config is None:
@@ -354,7 +349,8 @@
         type=str,
         default="voc",
         choices=["coco", "voc", "lisa", "lisa_full",
-            "lisa_subset11", "wider_face", "person_detection", "voc07", "car_detection"],
+            "lisa_subset11", "wider_face", "person_detection", "voc07",
+            "car_detection", "person_pet_vehicle_detection"],
         help="Name of the dataset to train/validate on",
     )
     parser.add_argument(
