--- conflicted
+++ resolved
@@ -35,31 +35,21 @@
 
 DATASET_TO_HP_CONFIG_MAP = {
     "lisa": hyp_cfg_lisa,
-<<<<<<< HEAD
 }
 
 for dataset_name in (
-    "voc",
-=======
     "voc": hyp_cfg_voc,
     "voc07": hyp_cfg_voc,
 }
 
 for dataset_name in (
->>>>>>> 4de51f1b
     "coco",
     "wider_face",
     "person_detection",
     "car_detection",
-<<<<<<< HEAD
-    "voc07",
-    "coco_eight_class", 
+    "coco_eight_class",
     "coco_three_class",
-    "surveillance_person_class" 
-
-
-=======
->>>>>>> 4de51f1b
+    "surveillance_person_class"
 ):
     DATASET_TO_HP_CONFIG_MAP[dataset_name] = hyp_cfg_scratch
 
@@ -104,21 +94,15 @@
         self.train_dataset = self.train_dataloader.dataset
         self.val_dataloader = dataset_splits["val"]
         self.num_classes = self.train_dataset.num_classes
-<<<<<<< HEAD
-=======
         self.imgsz = self.train_dataset._img_size
 
         d = datetime.datetime.now()
         run_id = '{:%Y-%m-%d__%H-%M-%S}'.format(d)
->>>>>>> 4de51f1b
         self.weight_path = (
             weight_path
             / self.model_name
             / "{}_{}_cls".format(opt.dataset_type, self.num_classes)
-<<<<<<< HEAD
-=======
             / run_id
->>>>>>> 4de51f1b
         )
         Path(self.weight_path).mkdir(parents=True, exist_ok=True)
         self.tb_writer = SummaryWriter(self.weight_path)
@@ -149,18 +133,6 @@
 
         self.scaler = amp.GradScaler()
 
-<<<<<<< HEAD
-    def _get_loss(self):
-        loss_kwargs = {
-            "model": self.model,
-            "num_classes": self.num_classes,
-            "device": self.device,
-            "hyp_cfg": self.hyp_config,
-        }
-        return YoloV5Loss(**loss_kwargs)
-
-=======
->>>>>>> 4de51f1b
     def __load_model_weights(self, weight_path, resume):
         if resume:
             last_weight = self.weight_path / "last.pt"
@@ -397,9 +369,6 @@
                     [hyp_config.TRAIN["warmup_momentum"], hyp_config.TRAIN["momentum"]],
                 )
 
-<<<<<<< HEAD
-=======
-
 class AverageMeter:
     """Computes and stores the average and current value"""
 
@@ -422,7 +391,6 @@
         self.count += n
         self.avg = self.sum / self.count
 
->>>>>>> 4de51f1b
 
 def parse_opt():
     parser = argparse.ArgumentParser()
@@ -440,8 +408,6 @@
         help="The number of samples in one batch during training or inference.",
     )
     parser.add_argument(
-<<<<<<< HEAD
-=======
         "--epochs",
         dest="epochs",
         type=int,
@@ -449,7 +415,6 @@
         help="The number of training epochs. If False, the default config value is used.",
     )
     parser.add_argument(
->>>>>>> 4de51f1b
         "--eval-freq",
         dest="eval_freq",
         type=int,
@@ -459,11 +424,7 @@
     parser.add_argument(
         "--weight_path",
         type=Path,
-<<<<<<< HEAD
-        default="models/",
-=======
         default="models",
->>>>>>> 4de51f1b
         help="where weights should be stored",
     )
     parser.add_argument(
@@ -500,37 +461,17 @@
         dest="dataset_type",
         type=str,
         default="voc",
-<<<<<<< HEAD
         choices=["coco", "voc", "lisa", "lisa_full",
             "lisa_subset11", "wider_face", "person_detection", "voc07",
             "car_detection", "person_pet_vehicle_detection", "coco_eight_class", "coco_three_class","surveillance_person_class"],
-=======
-        choices=[
-            "coco",
-            "voc",
-            "lisa",
-            "lisa_full",
-            "lisa_subset11",
-            "wider_face",
-            "person_detection",
-            "voc07",
-            "car_detection",
-            "person_pet_vehicle_detection",
-        ],
->>>>>>> 4de51f1b
         help="Name of the dataset to train/validate on",
     )
     parser.add_argument(
         "--net",
         dest="net",
         type=str,
-<<<<<<< HEAD
-        default="yolov5_6m",
-        help="Specific YOLO model name to be used in training",
-=======
         default="yolo5_6m",
         help="Specific YOLO model name to be used in training (ex. yolo3, yolo4m, yolo5_6s, ...)",
->>>>>>> 4de51f1b
     )
     parser.add_argument(
         "--hp_config",
@@ -547,8 +488,6 @@
         help="Image resolution to use during model testing",
     )
     parser.add_argument(
-<<<<<<< HEAD
-=======
         "--train_img_res",
         dest="train_img_res",
         type=int,
@@ -556,7 +495,6 @@
         help="Image resolution to use during model training. If False, the default config value is used.",
     )
     parser.add_argument(
->>>>>>> 4de51f1b
         "--eval_before_train",
         dest="eval_before_train",
         action="store_true",
@@ -564,8 +502,6 @@
         help="Run model evaluation before training",
     )
     parser.add_argument(
-<<<<<<< HEAD
-=======
         "--evaluate",
         dest="evaluate",
         action="store_true",
@@ -573,15 +509,12 @@
         help="Run model evaluation only",
     )
     parser.add_argument(
->>>>>>> 4de51f1b
         "--generate_checkpoint_name",
         dest="generate_checkpoint_name",
         type=str,
         default=False,
         help="Path to the checkpoint file to generate the DL torch zoo name for",
     )
-<<<<<<< HEAD
-=======
     parser.add_argument(
         "--multi_scale_train",
         dest="multi_scale_train",
@@ -589,7 +522,6 @@
         default=False,
         help="Enable multi-scale training",
     )
->>>>>>> 4de51f1b
     opt = parser.parse_args()
     return opt
 
