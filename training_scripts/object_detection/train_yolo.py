--- conflicted
+++ resolved
@@ -333,33 +333,8 @@
             ema.update_attr(model, include=['yaml', 'nc', 'hyp', 'names', 'stride', 'class_weights'])
             final_epoch = (epoch + 1 == epochs) or stopper.possible_stop
             if (not noval or final_epoch) and epoch % opt.eval_freq == 0:  # Calculate mAP
-<<<<<<< HEAD
-                test_set = opt.img_dir
-                gt = None
-                if opt.dataset_name in ("voc", "voc07"):
-                    test_set = opt.img_dir / "VOC2007"
-                elif opt.dataset_name == "coco":
-                    gt = COCO(opt.img_dir / "annotations/instances_val2017.json")
-                elif opt.dataset_name == "car_detection":
-                    gt = SubsampledCOCO(
-                        opt.img_dir / "annotations/instances_val2017.json",
-                        subsample_categories=["car"],
-                    )
-
-                ap_dict = eval_function(
-                    ema.ema,
-                    test_set,
-                    gt=gt,
-                    num_classes=nc,
-                    device=device,
-                    net=opt.model_name,
-                    img_size=test_img_size,
-                    progressbar=True,
-                )
-=======
                 ap_dict = evaluate(ema.ema, eval_function, opt.dataset_type, opt.img_dir,
                     nc, test_img_size, device)
->>>>>>> 7a27be0c
                 LOGGER.info(f'Eval metrics: {ap_dict}')
                 tb_writer.add_scalar('eval/mAP', ap_dict['mAP'], epoch)
                 for eval_key, eval_value in ap_dict.items():
@@ -401,21 +376,6 @@
                 strip_optimizer(f)  # strip optimizers
                 if f is best:
                     LOGGER.info(f'\nValidating {f}...')
-<<<<<<< HEAD
-                    test_set = opt.img_dir
-                    gt = None
-                    if opt.dataset_name in ("voc", "voc07"):
-                        test_set = opt.img_dir / "VOC2007"
-                    elif opt.dataset_name == "coco":
-                        gt = COCO(opt.img_dir / "annotations/instances_val2017.json")
-                    elif opt.dataset_name == "car_detection":
-                        gt = SubsampledCOCO(
-                            opt.img_dir / "annotations/instances_val2017.json",
-                            subsample_categories=["car"],
-                        )
-=======
->>>>>>> 7a27be0c
-
                     ckpt = torch.load(f, map_location=device)
                     model = ckpt['ema' if ckpt.get('ema') else 'model']
                     model.float().eval()
