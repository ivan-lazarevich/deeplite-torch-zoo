from setuptools import find_packages, setup
import os
import sys
import pathlib
from setuptools.command.develop import develop
from setuptools.command.install import install
from setuptools.command.sdist import sdist
from setuptools import setup, find_packages
from subprocess import check_call


with open('LICENSE.md') as f:
    license = f.read()

with open('README.md') as f:
    long_description = f.read()


# Package
HERE = pathlib.Path(__file__).parent

INSTALL_REQUIRES = [
    "torch>=1.4, <=1.8.1",
    "opencv-python",
    "scipy>=1.4.1",
    "numpy==1.19.5",
    "pycocotools==2.0.4",
    "Cython==0.28.4",
    "scikit-image==0.16.2",
    "tqdm==4.46.0",
    "albumentations==1.0.3",
    "pretrainedmodels==0.7.4",
    "torchfcn==1.9.7",
    "tensorboardX==2.4.1",
    "pyvww==0.1.1",
    "timm==0.5.4",
    "texttable==1.6.4",
    "pytz",
    "torchmetrics==0.8.0",
<<<<<<< HEAD
    "mean_average_precision",
=======
    "ptflops",
>>>>>>> 458f76b5
]


def create_init_files_in_submodules():
    submodules_init = [
        "deeplite_torch_zoo/src/objectdetection/ssd/repo/__init__.py",
        "deeplite_torch_zoo/src/segmentation/deeplab/repo/__init__.py",
        "deeplite_torch_zoo/src/segmentation/unet_scse/repo/__init__.py",
        "deeplite_torch_zoo/src/segmentation/unet_scse/repo/src/losses/__init__.py"

    ]
    for _f in submodules_init:
        if not os.path.exists(_f):
            with open(_f, 'w'):
                pass

def gitcmd_update_submodules():
    ''' Check if the package is being deployed as a git repository. If so, recursively
        update all dependencies.

        @returns True if the package is a git repository and the modules were updated.
            False otherwise.
    '''
    if os.path.exists(os.path.join(HERE, '.git')):
        check_call(['git', 'submodule', 'update', '--init', '--recursive'])
        return True

    return False


class gitcmd_develop(develop):
    ''' Specialized packaging class that runs git submodule update --init --recursive
        as part of the update/install procedure.
    '''
    def run(self):
        gitcmd_update_submodules()
        develop.run(self)


class gitcmd_install(install):
    ''' Specialized packaging class that runs git submodule update --init --recursive
        as part of the update/install procedure.
    '''
    def run(self):
        gitcmd_update_submodules()
        create_init_files_in_submodules()
        install.run(self)


class gitcmd_sdist(sdist):
    ''' Specialized packaging class that runs git submodule update --init --recursive
        as part of the update/install procedure;.
    '''
    def run(self):
        gitcmd_update_submodules()
        sdist.run(self)

setup(
    cmdclass={
        'develop': gitcmd_develop,
        'install': gitcmd_install,
        'sdist': gitcmd_sdist,
    },
    name="deeplite-torch-zoo",
    version="1.2.4",
    description="The deeplite-torch-zoo package is a collection of popular pretrained deep learning models and their datasets for PyTorch framework.",
    long_description=long_description,
    long_description_content_type="text/markdown",
    license="Multi-licensing",
    author="Deeplite",
    author_email="support@deeplite.ai",
    url="https://github.com/Deeplite/deeplite-torch-zoo",
    include_package_data=True,
    packages=find_packages(exclude=["tests*"]),
    tests_require=['pytest', 'pylint'],
    setup_requires=['pytest-runner', 'pytest-pylint'],
    install_requires=INSTALL_REQUIRES,
    classifiers=[
        "Development Status :: 5 - Production/Stable",
        "Intended Audience :: Science/Research",
        "Intended Audience :: Developers",
        "Programming Language :: Python",
        "Programming Language :: Python :: 3.6",
        "Programming Language :: Python :: 3.7",
        "Programming Language :: Python :: 3.8",
        "Topic :: Scientific/Engineering :: Artificial Intelligence",
        "Topic :: Software Development :: Libraries :: Python Modules",
        "Operating System :: POSIX :: Linux",
        "Natural Language :: English",
        "License :: Other/Proprietary License",
        "Environment :: Console",
    ],
    keywords="deep_neural_network deep_learning zoo model datasets pytorch deeplite",
)<|MERGE_RESOLUTION|>--- conflicted
+++ resolved
@@ -1,7 +1,7 @@
+import os
+import pathlib
+
 from setuptools import find_packages, setup
-import os
-import sys
-import pathlib
 from setuptools.command.develop import develop
 from setuptools.command.install import install
 from setuptools.command.sdist import sdist
@@ -37,11 +37,8 @@
     "texttable==1.6.4",
     "pytz",
     "torchmetrics==0.8.0",
-<<<<<<< HEAD
-    "mean_average_precision",
-=======
-    "ptflops",
->>>>>>> 458f76b5
+    "mean_average_precision==2021.4.26.0",
+    "ptflops==0.6.8",
 ]
 
 
@@ -51,7 +48,6 @@
         "deeplite_torch_zoo/src/segmentation/deeplab/repo/__init__.py",
         "deeplite_torch_zoo/src/segmentation/unet_scse/repo/__init__.py",
         "deeplite_torch_zoo/src/segmentation/unet_scse/repo/src/losses/__init__.py"
-
     ]
     for _f in submodules_init:
         if not os.path.exists(_f):
